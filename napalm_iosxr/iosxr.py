# Copyright 2015 Spotify AB. All rights reserved.
#
# The contents of this file are licensed under the Apache License, Version 2.0
# (the "License"); you may not use this file except in compliance with the
# License. You may obtain a copy of the License at
#
# http://www.apache.org/licenses/LICENSE-2.0
#
# Unless required by applicable law or agreed to in writing, software
# distributed under the License is distributed on an "AS IS" BASIS, WITHOUT
# WARRANTIES OR CONDITIONS OF ANY KIND, either express or implied. See the
# License for the specific language governing permissions and limitations under
# the License.

# python std lib
import re
import copy
from collections import defaultdict

# third party libs
import xml.etree.ElementTree as ET

from netaddr import IPAddress
from netaddr.core import AddrFormatError

from pyIOSXR import IOSXR
from pyIOSXR.iosxr import __execute_show__
from pyIOSXR.exceptions import InvalidInputError, TimeoutError, EOFError

# napalm_base
from napalm_base.base import NetworkDriver
from napalm_base.utils import string_parsers
from napalm_base.exceptions import ConnectionException, MergeConfigException, ReplaceConfigException,\
                                   CommandErrorException, CommandTimeoutException


class IOSXRDriver(NetworkDriver):
    def __init__(self, hostname, username, password, timeout=60, optional_args=None):
        self.hostname = hostname
        self.username = username
        self.password = password
        self.timeout = timeout
        self.pending_changes = False
        self.replace = False
        if optional_args is None:
            optional_args = {}
        self.port = optional_args.get('port', 22)
        self.lock_on_connect = optional_args.get('config_lock', True)
        self.device = IOSXR(hostname, username, password, timeout=timeout, port=self.port, lock=self.lock_on_connect)

    def open(self):
        try:
            self.device.open()
        except EOFError as ee:
            raise ConnectionException(ee.message)

    def close(self):
        self.device.close()

    def load_replace_candidate(self, filename=None, config=None):
        self.pending_changes = True
        self.replace = True
        if not self.lock_on_connect:
            self.device.lock()

        try:
            self.device.load_candidate_config(filename=filename, config=config)
        except InvalidInputError as e:
            self.pending_changes = False
            self.replace = False
            raise ReplaceConfigException(e.message)

    def load_merge_candidate(self, filename=None, config=None):
        self.pending_changes = True
        self.replace = False
        if not self.lock_on_connect:
            self.device.lock()

        try:
            self.device.load_candidate_config(filename=filename, config=config)
        except InvalidInputError as e:
            self.pending_changes = False
            self.replace = False
            raise MergeConfigException(e.message)

    def compare_config(self):
        if not self.pending_changes:
            return ''
        elif self.replace:
            return self.device.compare_replace_config().strip()
        else:
            return self.device.compare_config().strip()

    def commit_config(self):
        if self.replace:
            self.device.commit_replace_config()
        else:
            self.device.commit_config()
        self.pending_changes = False
        if not self.lock_on_connect:
            self.device.unlock()

    def discard_config(self):
        self.device.discard_config()
        self.pending_changes = False
        if not self.lock_on_connect:
            self.device.unlock()

    def rollback(self):
        self.device.rollback()


    # perhaps both should be moved in napalm_base.helpers at some point
    @staticmethod
    def _find_txt(xml_tree, path, default = ''):
        try:
            return xml_tree.find(path).text.strip()
        except Exception:
            return default


    @staticmethod
    def _convert(to, who, default = u''):
        if who is None:
            return default
        try:
            return to(who)
        except:
            return default


    def get_facts(self):

        sh_ver = self.device.show_version()

        for line in sh_ver.splitlines():
            if 'Cisco IOS XR Software' in line:
                os_version = line.split()[-1]
            elif 'uptime' in line:
                uptime = string_parsers.convert_uptime_string_seconds(line)
                hostname = line.split()[0]
                fqdn = line.split()[0]
            elif 'Series' in line:
                model = ' '.join(line.split()[1:3])

        interface_list = list()

        for x in self.device.show_interface_description().splitlines()[3:-1]:
            if '.' not in x:
                interface_list.append(x.split()[0])

        result = {
            'vendor': u'Cisco',
            'os_version': unicode(os_version),
            'hostname': unicode(hostname),
            'uptime': uptime,
            'model': unicode(model),
            'serial_number': u'',
            'fqdn': unicode(fqdn),
            'interface_list': interface_list,
        }

        return result

    def get_interfaces(self):

        # init result dict
        result = {}

        # fetch show interface output
        sh_int = self.device.show_interfaces()
        # split per interface, eg by empty line
        interface_list = sh_int.rstrip().split('\n\n')
        # for each interface...
        for interface in interface_list:

            # splitting this and matching each line avoids issues with order
            # sorry...
            interface_lines = interface.split('\n')

            # init variables to match for
            interface_name = None
            is_enabled = None
            is_up = None
            mac_address = None
            description = None
            speed = None

            # loop though and match each line
            for line in interface_lines:
                description = ''
                if 'line protocol' in line:
                    lp = line.split()
                    interface_name = lp[0]
                    is_enabled = lp[2] == 'up,'
                    is_up = lp[6] == 'up'
                elif 'bia' in line:
                    mac_address = line.split()[-1].replace(')', '')
                elif 'Description' in line:
                    description = ' '.join(line.split()[1:])
                elif 'BW' in line:
                    speed = int(line.split()[4]) / 1000
            result[interface_name] = {
                'is_enabled': is_enabled,
                'is_up': is_up,
                'mac_address': unicode(mac_address),
                'description': unicode(description),
                'speed': speed,
                'last_flapped': -1.0,
            }

        return result

    def get_interfaces_counters(self):
        rpc_command = "<Get><Operational><Interfaces><InterfaceTable></InterfaceTable></Interfaces></Operational></Get>"
        result_tree = ET.fromstring(self.device.make_rpc_call(rpc_command))

        interface_counters = dict()

        for interface in result_tree.iter('Interface'):

            interface_name = interface.find('InterfaceHandle').text

            interface_stats = dict()

            if interface.find('InterfaceStatistics') is None:
                continue
            else:
                interface_stats = dict()
                interface_stats['tx_multicast_packets'] = int(interface.find(
                    'InterfaceStatistics/FullInterfaceStats/MulticastPacketsSent').text)
                interface_stats['tx_discards'] = int(interface.find(
                    'InterfaceStatistics/FullInterfaceStats/OutputDrops').text)
                interface_stats['tx_octets'] = int(interface.find(
                    'InterfaceStatistics/FullInterfaceStats/BytesSent').text)
                interface_stats['tx_errors'] = int(interface.find(
                    'InterfaceStatistics/FullInterfaceStats/OutputErrors').text)
                interface_stats['rx_octets'] = int(interface.find(
                    'InterfaceStatistics/FullInterfaceStats/BytesReceived').text)
                interface_stats['tx_unicast_packets'] = int(interface.find(
                    'InterfaceStatistics/FullInterfaceStats/PacketsSent').text)
                interface_stats['rx_errors'] = int(interface.find(
                    'InterfaceStatistics/FullInterfaceStats/InputErrors').text)
                interface_stats['tx_broadcast_packets'] = int(interface.find(
                    'InterfaceStatistics/FullInterfaceStats/BroadcastPacketsSent').text)
                interface_stats['rx_multicast_packets'] = int(interface.find(
                    'InterfaceStatistics/FullInterfaceStats/MulticastPacketsReceived').text)
                interface_stats['rx_broadcast_packets'] = int(interface.find(
                    'InterfaceStatistics/FullInterfaceStats/BroadcastPacketsReceived').text)
                interface_stats['rx_discards'] = int(interface.find(
                    'InterfaceStatistics/FullInterfaceStats/InputDrops').text)
                interface_stats['rx_unicast_packets'] = int(interface.find(
                    'InterfaceStatistics/FullInterfaceStats/PacketsReceived').text)

            interface_counters[interface_name] = interface_stats

        return interface_counters

    def get_bgp_neighbors(self):
        def generate_vrf_query(vrf_name):
            """
            Helper to provide XML-query for the VRF-type we're interested in.
            """
            if vrf_name == "global":
                rpc_command = """<Get>
                        <Operational>
                            <BGP>
                                <InstanceTable>
                                    <Instance>
                                        <Naming>
                                            <InstanceName>
                                                default
                                            </InstanceName>
                                        </Naming>
                                        <InstanceActive>
                                            <DefaultVRF>
                                                <GlobalProcessInfo>
                                                </GlobalProcessInfo>
                                                <NeighborTable>
                                                </NeighborTable>
                                            </DefaultVRF>
                                        </InstanceActive>
                                    </Instance>
                                </InstanceTable>
                            </BGP>
                        </Operational>
                    </Get>"""

            else:
                rpc_command = """<Get>
                        <Operational>
                            <BGP>
                                <InstanceTable>
                                    <Instance>
                                        <Naming>
                                            <InstanceName>
                                                default
                                            </InstanceName>
                                        </Naming>
                                        <InstanceActive>
                                            <VRFTable>
                                                <VRF>
                                                    <Naming>
                                                        %s
                                                    </Naming>
                                                    <GlobalProcessInfo>
                                                    </GlobalProcessInfo>
                                                    <NeighborTable>
                                                    </NeighborTable>
                                                </VRF>
                                            </VRFTable>
                                         </InstanceActive>
                                    </Instance>
                                </InstanceTable>
                            </BGP>
                        </Operational>
                    </Get>""" % vrf_name
            return rpc_command

        """
        Initial run to figure out what VRF's are available
        Decided to get this one from Configured-section because bulk-getting all instance-data to do the same could get ridiculously heavy
        Assuming we're always interested in the DefaultVRF
        """

        active_vrfs = ["global"]

        rpc_command = """<Get>
                            <Operational>
                                <BGP>
                                    <ConfigInstanceTable>
                                        <ConfigInstance>
                                            <Naming>
                                                <InstanceName>
                                                    default
                                                </InstanceName>
                                            </Naming>
                                            <ConfigInstanceVRFTable>
                                            </ConfigInstanceVRFTable>
                                        </ConfigInstance>
                                    </ConfigInstanceTable>
                                </BGP>
                            </Operational>
                        </Get>"""

        result_tree = ET.fromstring(self.device.make_rpc_call(rpc_command))

        for node in result_tree.iter('ConfigVRF'):
            active_vrfs.append(str(node.find('Naming/VRFName').text))

        result = dict()

        for vrf in active_vrfs:
            rpc_command = generate_vrf_query(vrf)
            result_tree = ET.fromstring(self.device.make_rpc_call(rpc_command))

            this_vrf = dict()
            this_vrf['peers'] = dict()

            if vrf == "global":
                this_vrf['router_id'] = unicode(result_tree.find(
                    'Get/Operational/BGP/InstanceTable/Instance/InstanceActive/DefaultVRF/GlobalProcessInfo/VRF/RouterID').text)
            else:
                this_vrf['router_id'] = unicode(result_tree.find(
                    'Get/Operational/BGP/InstanceTable/Instance/InstanceActive/VRFTable/VRF/GlobalProcessInfo/VRF/RouterID').text)

            neighbors = dict()

            for neighbor in result_tree.iter('Neighbor'):
                this_neighbor = dict()
                this_neighbor['local_as'] = int(neighbor.find('LocalAS').text)
                this_neighbor['remote_as'] = int(neighbor.find('RemoteAS').text)
                this_neighbor['remote_id'] = unicode(neighbor.find('RouterID').text)

                if neighbor.find('ConnectionAdminStatus').text is "1":
                    this_neighbor['is_enabled'] = True
                try:
                    this_neighbor['description'] = unicode(neighbor.find('Description').text)
                except AttributeError:
                    this_neighbor['description'] = u''

                this_neighbor['is_enabled'] = str(neighbor.find('ConnectionAdminStatus').text) is "1"

                if str(neighbor.find('ConnectionAdminStatus').text) is "1":
                    this_neighbor['is_enabled'] = True
                else:
                    this_neighbor['is_enabled'] = False

                if str(neighbor.find('ConnectionState').text) == "BGP_ST_ESTAB":
                    this_neighbor['is_up'] = True
                    this_neighbor['uptime'] = int(neighbor.find('ConnectionEstablishedTime').text)
                else:
                    this_neighbor['is_up'] = False
                    this_neighbor['uptime'] = -1

                this_neighbor['address_family'] = dict()

                if neighbor.find('ConnectionRemoteAddress/AFI').text == "IPv4":
                    this_afi = "ipv4"
                elif neighbor.find('ConnectionRemoteAddress/AFI').text == "IPv6":
                    this_afi = "ipv6"
                else:
                    this_afi = neighbor.find('ConnectionRemoteAddress/AFI').text

                this_neighbor['address_family'][this_afi] = dict()

                try:
                    this_neighbor['address_family'][this_afi][
                        "received_prefixes"] = int(neighbor.find('AFData/Entry/PrefixesAccepted').text) + int(
                            neighbor.find('AFData/Entry/PrefixesDenied').text)
                    this_neighbor['address_family'][this_afi][
                        "accepted_prefixes"] = int(neighbor.find('AFData/Entry/PrefixesAccepted').text)
                    this_neighbor['address_family'][this_afi][
                        "sent_prefixes"] = int(neighbor.find('AFData/Entry/PrefixesAdvertised').text)
                except AttributeError:
                    this_neighbor['address_family'][this_afi]["received_prefixes"] = -1
                    this_neighbor['address_family'][this_afi]["accepted_prefixes"] = -1
                    this_neighbor['address_family'][this_afi]["sent_prefixes"] = -1

                try:
                    neighbor_ip = unicode(neighbor.find('Naming/NeighborAddress/IPV4Address').text)
                except AttributeError:
                    neighbor_ip = unicode(neighbor.find('Naming/NeighborAddress/IPV6Address').text)

                neighbors[neighbor_ip] = this_neighbor

            this_vrf['peers'] = neighbors
            result[vrf] = this_vrf

        return result

    def get_environment(self):
        def get_module_xml_query(module,selection):
            return """<Get>
                        <AdminOperational>
                            <EnvironmentalMonitoring>
                                <RackTable>
                                    <Rack>
                                        <Naming>
                                            <rack>0</rack>
                                        </Naming>
                                        <SlotTable>
                                            <Slot>
                                                <Naming>
                                                    <slot>%s</slot>
                                                </Naming>
                                                %s
                                            </Slot>
                                        </SlotTable>
                                    </Rack>
                                </RackTable>
                            </EnvironmentalMonitoring>
                        </AdminOperational>
                    </Get>""" % (module,selection)

        environment_status = dict()
        environment_status['fans'] = dict()
        environment_status['temperature'] = dict()
        environment_status['power'] = dict()
        environment_status['cpu'] = dict()
        environment_status['memory'] = int()

        # finding slots with equipment we're interested in
        rpc_command = """<Get>
            <AdminOperational>
                <PlatformInventory>
                    <RackTable>
                        <Rack>
                            <Naming>
                                <Name>0</Name>
                            </Naming>
                            <SlotTable>
                            </SlotTable>
                        </Rack>
                    </RackTable>
                </PlatformInventory>
            </AdminOperational>
        </Get>"""

        result_tree = ET.fromstring(self.device.make_rpc_call(rpc_command))

        active_modules = defaultdict(list)

        for slot in result_tree.iter("Slot"):
            for card in slot.iter("CardTable"):
                #find enabled slots, figoure out type and save for later
                if card.find('Card/Attributes/FRUInfo/ModuleAdministrativeState').text == "ADMIN_UP":

                    slot_name = slot.find('Naming/Name').text
                    module_type = re.sub("\d+", "", slot_name)
                    if len(module_type) > 0:
                        active_modules[module_type].append(slot_name)
                    else:
                        active_modules["LC"].append(slot_name)

        #
        # PSU's
        #

        for psu in active_modules['PM']:
            if psu in ["PM6", "PM7"]:    # Cisco bug, chassis difference V01<->V02
                continue

            rpc_command = get_module_xml_query(psu,'')
            result_tree = ET.fromstring(self.device.make_rpc_call(rpc_command))

            psu_status = dict()
            psu_status['status'] = False
            psu_status['capacity'] = float()
            psu_status['output'] = float()

            for sensor in result_tree.iter('SensorName'):
                if sensor.find('Naming/Name').text == "host__VOLT":
                    this_psu_voltage = float(sensor.find('ValueBrief').text)
                elif sensor.find('Naming/Name').text == "host__CURR":
                    this_psu_current = float(sensor.find('ValueBrief').text)
                elif sensor.find('Naming/Name').text == "host__PM":
                    this_psu_capacity = float(sensor.find('ValueBrief').text)

            if this_psu_capacity > 0:
                psu_status['capacity'] = this_psu_capacity
                psu_status['status'] = True

            if this_psu_current and this_psu_voltage:
                psu_status['output'] = (this_psu_voltage * this_psu_current) / 1000000.0

            environment_status['power'][psu] = psu_status

        #
        # Memory
        #

        rpc_command = "<Get><AdminOperational><MemorySummary></MemorySummary></AdminOperational></Get>"
        result_tree = ET.fromstring(self.device.make_rpc_call(rpc_command))

        for node in result_tree.iter('Node'):
            print
            if node.find('Naming/NodeName/Slot').text == active_modules['RSP'][0]:    # first enabled RSP
                available_ram = int(node.find('Summary/SystemRAMMemory').text)
                free_ram = int(node.find('Summary/FreeApplicationMemory').text)
                break    # we're only looking at one of the RSP's

        if available_ram and free_ram:
            used_ram = available_ram - free_ram
            memory = dict()
            memory['available_ram'] = available_ram
            memory['used_ram'] = used_ram
            environment_status['memory'] = memory

        #
        # Fans
        #

        for fan in active_modules['FT']:
            rpc_command = get_module_xml_query(fan,'')
            result_tree = ET.fromstring(self.device.make_rpc_call(rpc_command))
            for module in result_tree.iter('Module'):
                for sensortype in module.iter('SensorType'):
                    for sensorname in sensortype.iter('SensorNameTable'):
                        if sensorname.find('SensorName/Naming/Name').text == "host__FanSpeed_0":
                            environment_status['fans'][fan] = {'status': int(sensorname.find(
                                'SensorName/ValueDetailed/Status').text) is 1}

        #
        # CPU
        #
        cpu = dict()

        rpc_command = "<Get><Operational><SystemMonitoring></SystemMonitoring></Operational></Get>"
        result_tree = ET.fromstring(self.device.make_rpc_call(rpc_command))

        for module in result_tree.iter('CPUUtilization'):
            this_cpu = dict()
            this_cpu["%usage"] = float(module.find('TotalCPUFiveMinute').text)

            rack = module.find('Naming/NodeName/Rack').text
            slot = module.find('Naming/NodeName/Slot').text
            instance = module.find('Naming/NodeName/Instance').text
            position =  "%s/%s/%s" % (rack,slot,instance)

            cpu[position] = this_cpu

        environment_status["cpu"] = cpu

        #
        # Temperature
        #

        temperature = dict()

        slot_list = set()
        for category, slot in active_modules.iteritems():
            slot_list |= set(slot)

        for slot in slot_list:
            rpc_command = get_module_xml_query(slot,'')
            result_tree = ET.fromstring(self.device.make_rpc_call(rpc_command))

            for sensor in result_tree.findall(".//SensorName"):
                if not sensor.find('Naming/Name').text == "host__Inlet0":
                    continue
                this_reading = dict()
                this_reading['temperature'] = float(sensor.find('ValueBrief').text)

                threshold_value = [float(x.text) for x in sensor.findall("ThresholdTable/Threshold/ValueBrief")]

                this_reading['is_alert'] = threshold_value[2] <= this_reading['temperature'] <= threshold_value[3]
                this_reading['is_critical'] = threshold_value[4] <= this_reading['temperature'] <= threshold_value[5]

                this_reading['temperature'] = this_reading['temperature']/10

                environment_status["temperature"][slot] = this_reading

        return environment_status

    def get_lldp_neighbors(self):

        # init result dict
        lldp = {}
        sh_lldp = self.device.show_lldp_neighbors().splitlines()[5:-3]

        for n in sh_lldp:
            local_interface = n.split()[1]
            if local_interface not in lldp.keys():
                lldp[local_interface] = list()

            lldp[local_interface].append({'hostname': unicode(n.split()[0]), 'port': unicode(n.split()[4]), })

        return lldp

    def get_lldp_neighbors_detail(self, interface = ''):

        lldp_neighbors = dict()

        rpc_command = '<Get><Operational><LLDP></LLDP></Operational></Get>'

        result_tree = ET.fromstring(self.device.make_rpc_call(rpc_command))

        for neighbor in result_tree.findall('.//Neighbors/DetailTable/Detail/Entry'):
            if neighbor is None:
                continue
            try:
                interface_name      = unicode(neighbor.find('ReceivingInterfaceName').text)
                parent_interface    = unicode(neighbor.find('ReceivingParentInterfaceName').text)
                device_id           = unicode(neighbor.find('DeviceID').text)
                chassis_id          = unicode(neighbor.find('ChassisID').text)
                port_id             = unicode(neighbor.find('PortIDDetail').text)
                port_descr          = unicode(neighbor.find('Detail/PortDescription').text)
                system_name         = unicode(neighbor.find('Detail/SystemName').text)
                system_descr        = unicode(neighbor.find('Detail/SystemDescription').text)
                system_capabilities = unicode(neighbor.find('Detail/SystemCapabilities').text)
                enabled_capabilities= unicode(neighbor.find('Detail/EnabledCapabilities').text)
                # few other optional...
                # time_remaining = neighbor.find('Detail/TimeRemaining').text
                # media_attachement_unit_type = neighbor.find('Detail/MediaAttachmentUnitType').text
                # port_vlan_id = neighbor.find('Detail/PortVlanID').text

                if interface_name not in lldp_neighbors.keys():
                    lldp_neighbors[interface_name] = list()
                lldp_neighbors[interface_name].append({
                    'parent_interface'              : parent_interface,
                    'remote_chassis_id'             : chassis_id,
                    'remote_port'                   : port_id,
                    'remote_port_description'       : port_descr,
                    'remote_system_name'            : system_name,
                    'remote_system_description'     : system_descr,
                    'remote_system_capab'           : system_capabilities,
                    'remote_system_enable_capab'    :  enabled_capabilities
                })
            except Exception:
                continue # jump to next neighbor

        return lldp_neighbors

    def cli(self, commands = None):

        cli_output = dict()

        if type(commands) is not list:
            raise TypeError('Please enter a valid list of commands!')

        for command in commands:
            try:
                cli_output[unicode(command)] = unicode(__execute_show__(self.device.device, command, self.timeout))
            except TimeoutError:
                cli_output[unicode(command)] = 'Execution of command "{command}" took too long! Please adjust your params!'.format(
                    command = command
                )
                raise CommandTimeoutException(str(cli_output))
            except Exception as e:
                cli_output[unicode(command)] = 'Unable to execute command "{cmd}": {err}'.format(
                    cmd = command,
                    err = e
                )
                raise CommandErrorException(str(cli_output))

        return cli_output


    def get_bgp_config(self, group = '', neighbor = ''):

        bgp_config = {}

        # a helper
        def build_prefix_limit(af_table, limit, prefix_percent, prefix_timeout):
            prefix_limit = dict()
            inet  = False
            inet6 = False
            preifx_type = 'inet'
            if 'IPV4' in af_table:
                inet = True
            if 'IPv6' in af_table:
                inet6 = True
                preifx_type = 'inet6'
            if inet or inet6:
                prefix_limit = {
                    preifx_type: {
                        af_table[4:].lower(): {
                            'limit': limit,
                            'teardown': {
                                'threshold': prefix_percent,
                                'timeout'  : prefix_timeout
                            }
                        }
                    }
                }
            return prefix_limit

        # here begins actual method...

        rpc_command = '''
                <Get>
                    <Configuration>
                        <BGP>
                            <Instance>
                                <Naming>
                                    <InstanceName>
                                        default
                                    </InstanceName>
                                </Naming>
                            </Instance>
                        </BGP>
                    </Configuration>
                </Get>
        '''
        result_tree = ET.fromstring(self.device.make_rpc_call(rpc_command))

        group    = group.lower()
        neighbor = neighbor.lower()

        if not group:
            neighbor = ''

        bgp_group_neighbors = {}
        for bgp_neighbor in result_tree.iter('Neighbor'):
            group_name     = self._find_txt(bgp_neighbor, 'NeighborGroupAddMember')
            peer           = self._find_txt(bgp_neighbor, 'Naming/NeighborAddress/IPV4Address') or self._find_txt(bgp_neighbor, 'Naming/NeighborAddress/IPV6Address')
            if neighbor and peer != neighbor:
                continue
            description    = unicode(self._find_txt(bgp_neighbor, 'Description'))
            peer_as        = int(self._find_txt(bgp_neighbor, 'RemoteAS/AS_YY', 0))
            local_as       = int(self._find_txt(bgp_neighbor, 'LocalAS/AS_YY', 0))
            af_table       = self._find_txt(bgp_neighbor, 'NeighborAFTable/NeighborAF/Naming/AFName')
            prefix_limit   = int(self._find_txt(bgp_neighbor, 'NeighborAFTable/NeighborAF/MaximumPrefixes/PrefixLimit', 0))
            prefix_percent = int(self._find_txt(bgp_neighbor, 'NeighborAFTable/NeighborAF/MaximumPrefixes/WarningPercentage', 0))
            prefix_timeout = int(self._find_txt(bgp_neighbor, 'NeighborAFTable/NeighborAF/MaximumPrefixes/RestartTime', 0))
            import_policy  = unicode(self._find_txt(bgp_neighbor, 'NeighborAFTable/NeighborAF/RoutePolicyIn'))
            export_policy  = unicode(self._find_txt(bgp_neighbor, 'NeighborAFTable/NeighborAF/RoutePolicyOut'))
            local_address  = unicode(self._find_txt(bgp_neighbor, 'LocalAddress/LocalIPAddress/IPV4Address') or self._find_txt(bgp_neighbor, 'LocalAddress/LocalIPAddress/IPV6Address'))
            password       = unicode(self._find_txt(bgp_neighbor, 'Password/Password/Password'))
            nhs            = False
            route_reflector= False
            if group_name not in bgp_group_neighbors.keys():
                bgp_group_neighbors[group_name] = dict()
            bgp_group_neighbors[group_name][peer] = {
                'description'           : description,
                'remote_as'               : peer_as,
                'prefix_limit'          : build_prefix_limit(af_table, prefix_limit, prefix_percent, prefix_timeout),
                'export_policy'         : export_policy,
                'import_policy'         : import_policy,
                'local_address'         : local_address,
                'local_as'              : local_as,
                'authentication_key'    : password,
                'nhs'                   : nhs,
                'route_reflector_client': route_reflector
            }
            if neighbor and peer == neighbor:
                break

        for bgp_group in result_tree.iter('NeighborGroup'):
            group_name    = self._find_txt(bgp_group, 'Naming/NeighborGroupName')
            if group and group != group_name:
                continue
            bgp_type = 'external' # by default external
            # must check
            description   = unicode(self._find_txt(bgp_group, 'Description'))
            import_policy = unicode(self._find_txt(bgp_group, 'NeighborGroupAFTable/NeighborGroupAF/RoutePolicyIn'))
            export_policy = unicode(self._find_txt(bgp_group, 'NeighborGroupAFTable/NeighborGroupAF/RoutePolicyOut'))
            multipath     = eval(self._find_txt(bgp_group, 'NeighborGroupAFTable/NeighborGroupAF/Multipath', 'false').title())

            peer_as       = int(self._find_txt(bgp_group, 'RemoteAS/AS_YY', 0))
            local_as      = int(self._find_txt(bgp_group, 'LocalAS/AS_YY', 0))
            multihop_ttl  = int(self._find_txt(bgp_group, 'EBGPMultihop/MaxHopCount', 0))
            local_address = unicode(self._find_txt(bgp_group, 'LocalAddress/LocalIPAddress/IPV4Address') or self._find_txt(bgp_group, 'LocalAddress/LocalIPAddress/IPV6Address'))
            af_table      = self._find_txt(bgp_group, 'NeighborAFTable/NeighborAF/Naming/AFName')
            prefix_limit  = int(self._find_txt(bgp_group, 'NeighborGroupAFTable/NeighborGroupAF/MaximumPrefixes/PrefixLimit', 0))
            prefix_percent= int(self._find_txt(bgp_group, 'NeighborGroupAFTable/NeighborGroupAF/MaximumPrefixes/WarningPercentage', 0))
            prefix_timeout= int(self._find_txt(bgp_group, 'NeighborGroupAFTable/NeighborGroupAF/MaximumPrefixes/RestartTime', 0))
            remove_private= True # is it specified in the XML?
            bgp_config[group_name] = {
                'apply_groups'      : [], # on IOS-XR will always be empty list!
                'description'       : description,
                'local_as'          : local_as,
                'type'              : unicode(bgp_type),
                'import_policy'     : import_policy,
                'export_policy'     : export_policy,
                'local_address'     : local_address,
                'multipath'         : multipath,
                'multihop_ttl'      : multihop_ttl,
                'remote_as'         : peer_as,
                'remove_private_as' : remove_private,
                'prefix_limit'      : build_prefix_limit(af_table, prefix_limit, prefix_percent, prefix_timeout),
                'neighbors'         : bgp_group_neighbors.get(group_name, {})
            }
            if group and group == group_name:
                break

        return bgp_config

    def get_bgp_neighbors_detail(self, neighbor_address = ''):

        bgp_neighbors = dict()

        rpc_command = '''
                <Get>
                    <Operational>
                        <BGP>
                            <InstanceTable>
                                <Instance>
                                    <Naming>
                                        <InstanceName>
                                            default
                                        </InstanceName>
                                    </Naming>
                                    <InstanceActive>
                                        <DefaultVRF>
                                            <GlobalProcessInfo>
                                            </GlobalProcessInfo>
                                            <NeighborTable>
                                            </NeighborTable>
                                        </DefaultVRF>
                                    </InstanceActive>
                                </Instance>
                            </InstanceTable>
                        </BGP>
                    </Operational>
                </Get>
        '''

        result_tree = ET.fromstring(self.device.make_rpc_call(rpc_command))

        _BGP_STATE_ = {
            '0': 'Unknown',
            '1': 'Idle',
            '2': 'Connect',
            '3': 'OpenSent',
            '4': 'OpenConfirm',
            '5': 'Active',
            '6': 'Established'
        }

        routing_table = unicode(self._find_txt(result_tree, 'InstanceTable/Instance/Naming/InstanceName', 'default'))
        # if multi-VRF needed, create a loop through all instances
        for neighbor in result_tree.iter('Neighbor'):
            try:
                up                          = (self._find_txt(neighbor, 'ConnectionState') == 'BGP_ST_ESTAB')
                local_as                    = int(self._find_txt(neighbor, 'LocalAS', 0))
                remote_as                   = int(self._find_txt(neighbor, 'RemoteAS', 0))
                remote_address              = unicode(self._find_txt(neighbor, 'Naming/NeighborAddress/IPV4Address') \
                    or self._find_txt(neighbor, 'Naming/NeighborAddress/IPV6Address'))
                local_address_configured    = eval(self._find_txt(neighbor, 'IsLocalAddressConfigured', 'false').title())
                local_address               = unicode(self._find_txt(neighbor, 'ConnectionLocalAddress/IPV4Address') \
                    or self._find_txt(neighbor, 'ConnectionLocalAddress/IPV6Address'))
                local_port                  = int(self._find_txt(neighbor, 'ConnectionLocalPort'))
                remote_address              = unicode(self._find_txt(neighbor, 'ConnectionRemoteAddress/IPV4Address') \
                    or self._find_txt(neighbor, 'ConnectionRemoteAddress/IPV6Address'))
                remote_port                 = int(self._find_txt(neighbor, 'ConnectionRemotePort'))
                multihop                    = eval(self._find_txt(neighbor, 'IsExternalNeighborNotDirectlyConnected', 'false').title())
                remove_private_as           = eval(self._find_txt(neighbor, 'AFData/Entry/RemovePrivateASFromUpdates', 'false').title())
                multipath                   = eval(self._find_txt(neighbor, 'AFData/Entry/SelectiveMultipathEligible', 'false').title())
                import_policy               = unicode(self._find_txt(neighbor, 'AFData/Entry/RoutePolicyIn'))
                export_policy               = unicode(self._find_txt(neighbor, 'AFData/Entry/RoutePolicyOut'))
                input_messages              = int(self._find_txt(neighbor, 'MessgesReceived', 0))
                output_messages             = int(self._find_txt(neighbor, 'MessagesSent', 0))
                connection_up_count         = int(self._find_txt(neighbor, 'ConnectionUpCount', 0))
                connection_down_count       = int(self._find_txt(neighbor, 'ConnectionDownCount', 0))
                messages_queued_out         = int(self._find_txt(neighbor, 'MessagesQueuedOut', 0))
                connection_state            = unicode(self._find_txt(neighbor, 'ConnectionState').replace('BGP_ST_', '').title())
                if connection_state == u'Estab':
                    connection_state = u'Established'
                previous_connection_state   = unicode(_BGP_STATE_.get(self._find_txt(neighbor, 'PreviousConnectionState', '0')))
                active_prefix_count         = int(self._find_txt(neighbor, 'AFData/Entry/NumberOfBestpaths', 0))
                accepted_prefix_count       = int(self._find_txt(neighbor, 'AFData/Entry/PrefixesAccepted', 0))
                suppressed_prefix_count     = int(self._find_txt(neighbor, 'AFData/Entry/PrefixesDenied', 0))
                received_prefix_count       = accepted_prefix_count + suppressed_prefix_count # not quite right...
                advertise_prefix_count      = int(self._find_txt(neighbor, 'AFData/Entry/PrefixesAdvertised', 0))
                suppress_4byte_as           = eval(self._find_txt(neighbor, 'Suppress4ByteAs', 'false').title())
                local_as_prepend            = not eval(self._find_txt(neighbor, 'LocalASNoPrepend', 'false').title())
                holdtime                    = int(self._find_txt(neighbor, 'HoldTime', 0))
                configured_holdtime         = int(self._find_txt(neighbor, 'ConfiguredHoldTime', 0))
                keepalive                   = int(self._find_txt(neighbor, 'KeepAliveTime', 0))
                configured_keepalive        = int(self._find_txt(neighbor, 'ConfiguredKeepalive', 0))
                flap_count = connection_down_count / 2
                if up:
                    flap_count -= 1
                if remote_as not in bgp_neighbors.keys():
                    bgp_neighbors[remote_as] = list()
                bgp_neighbors[remote_as].append({
                    'up'                        : up,
                    'local_as'                  : local_as,
                    'remote_as'                 : remote_as,
                    'local_address'             : local_address,
                    'routing_table'             : routing_table,
                    'local_address_configured'  : local_address_configured,
                    'local_port'                : local_port,
                    'remote_address'            : remote_address,
                    'remote_port'               : remote_port,
                    'multihop'                  : multihop,
                    'multipath'                 : multipath,
                    'import_policy'             : import_policy,
                    'export_policy'             : export_policy,
                    'input_messages'            : input_messages,
                    'output_messages'           : output_messages,
                    'input_updates'             : 0,
                    'output_updates'            : 0,
                    'messages_queued_out'       : messages_queued_out,
                    'connection_state'          : connection_state,
                    'previous_connection_state' : previous_connection_state,
                    'last_event'                : u'',
                    'remove_private_as'         : remove_private_as,
                    'suppress_4byte_as'         : suppress_4byte_as,
                    'local_as_prepend'          : local_as_prepend,
                    'holdtime'                  : holdtime,
                    'configured_holdtime'       : configured_holdtime,
                    'keepalive'                 : keepalive,
                    'configured_keepalive'      : configured_keepalive,
                    'active_prefix_count'       : active_prefix_count,
                    'received_prefix_count'     : received_prefix_count,
                    'accepted_prefix_count'     : accepted_prefix_count,
                    'suppressed_prefix_count'   : suppressed_prefix_count,
                    'advertise_prefix_count'    : advertise_prefix_count,
                    'flap_count'                : flap_count
                })
            except Exception:
                continue

        return bgp_neighbors

    def get_arp_table(self):

        arp_table = list()

        rpc_command = '<Get><Operational><ARP></ARP></Operational></Get>'

        result_tree = ET.fromstring(self.device.make_rpc_call(rpc_command))

        for arp_entry in result_tree.findall('.//EntryTable/Entry'):
            try:
                interface = unicode(arp_entry.find('.//InterfaceName').text)
                ip        = unicode(arp_entry.find('.//Address').text)
                age       = float(arp_entry.find('.//Age').text)
                mac_raw   = arp_entry.find('.//HardwareAddress').text
                mac_all   = mac_raw.replace('.', '').replace(':', '')
                mac_format= unicode(':'.join([mac_all[i:i+2] for i in range(12)[::2]]))

                arp_table.append(
                    {
                        'interface' : interface,
                        'mac'       : mac_format,
                        'ip'        : ip,
                        'age'       : age
                    }
                )
            except Exception:
                continue

        return arp_table

    def get_ntp_peers(self):

        ntp_stats = self.get_ntp_stats()
        return {ntp_peer.get('remote'): {} for ntp_peer in ntp_stats if ntp_peer.get('remote', '')}

    def get_ntp_stats(self):

        ntp_stats = list()

        rpc_command = '<Get><Operational><NTP><NodeTable></NodeTable></NTP></Operational></Get>'

        result_tree = ET.fromstring(self.device.make_rpc_call(rpc_command))

        for node in result_tree.findall('.//NodeTable/Node/Associations/PeerSummaryInfo/Entry/PeerInfoCommon'):
            try:
                synchronized    = eval(self._find_txt(node, 'IsSysPeer', 'false').title())
                address         = unicode(self._find_txt(node, 'Address'))
                if address == 'DLRSC node':
                    continue
                referenceid     = unicode(self._find_txt(node, 'ReferenceID'))
                hostpoll        = int(self._find_txt(node, 'HostPoll', '0'))
                reachability    = int(self._find_txt(node, 'Reachability', '0'))
                stratum         = int(self._find_txt(node, 'Stratum', '0'))
                delay           = float(self._find_txt(node, 'Delay', '0.0'))
                offset          = float(self._find_txt(node, 'Offset', '0.0'))
                jitter          = float(self._find_txt(node, 'Dispersion', '0.0'))
                ntp_stats.append({
                    'remote'        : address,
                    'synchronized'  : synchronized,
                    'referenceid'   : referenceid,
                    'stratum'       : stratum,
                    'type'          : u'',
                    'when'          : u'',
                    'hostpoll'      : hostpoll,
                    'reachability'  : reachability,
                    'delay'         : delay,
                    'offset'        : offset,
                    'jitter'        : jitter
                })
            except Exception:
                continue

        return ntp_stats

    def get_interfaces_ip(self):

        interfaces_ip = dict()

        rpc_command_ipv4 = '<Get><Operational><IPV4Network></IPV4Network></Operational></Get>'

        ipv4_tree = ET.fromstring(self.device.make_rpc_call(rpc_command_ipv4))

        for interface in ipv4_tree.findall('.//InterfaceTable/Interface'):
            try:
                interface_name = unicode(interface.find('Naming/InterfaceName').text)
                primary_ip     = unicode(interface.find('VRFTable/VRF/Detail/PrimaryAddress').text)
                primary_prefix = int(interface.find('VRFTable/VRF/Detail/PrefixLength').text)
                if interface_name not in interfaces_ip.keys():
                    interfaces_ip[interface_name] = dict()
                if u'ipv4' not in interfaces_ip[interface_name].keys():
                    interfaces_ip[interface_name][u'ipv4'] = dict()
                if primary_ip not in interfaces_ip[interface_name].get(u'ipv4', {}).keys():
                    interfaces_ip[interface_name][u'ipv4'][primary_ip] = {
                        u'prefix_length': primary_prefix
                    }
                for secondary_address in interface.findall('VRFTable/VRF/Detail/SecondaryAddress/Entry'):
                    secondary_ip        = unicode(secondary_address.find('Address').text)
                    secondary_prefix    = int(secondary_address.find('PrefixLength').text)
                    if secondary_ip not in interfaces_ip[interface_name]:
                        interfaces_ip[interface_name][u'ipv4'][secondary_ip] = {
                            u'prefix_length': secondary_prefix
                        }
            except Exception:
                continue

        rpc_command_ipv6 = '<Get><Operational><IPV6Network></IPV6Network></Operational></Get>'

        ipv6_tree = ET.fromstring(self.device.make_rpc_call(rpc_command_ipv6))

        for interface in ipv6_tree.findall('.//InterfaceData/VRFTable/VRF/GlobalDetailTable/GlobalDetail'):
            interface_name = unicode(interface.find('Naming/InterfaceName').text)
            if interface_name not in interfaces_ip.keys():
                interfaces_ip[interface_name] = dict()
            if u'ipv6' not in interfaces_ip[interface_name].keys():
                interfaces_ip[interface_name][u'ipv6'] = dict()
            for address in interface.findall('AddressList/Entry'):
                address_ip      = unicode(address.find('Address').text)
                address_prefix  = int(address.find('PrefixLength').text)
                if address_ip not in interfaces_ip[interface_name].get(u'ipv6', {}).keys():
                    interfaces_ip[interface_name][u'ipv6'][address_ip] = {
                        u'prefix_length': address_prefix
                    }

        return interfaces_ip

    def get_mac_address_table(self):

        mac_table = list()

        rpc_command = '<Get><Operational><L2VPNForwarding></L2VPNForwarding></Operational></Get>'

        result_tree = ET.fromstring(self.device.make_rpc_call(rpc_command))

        for mac_entry in result_tree.findall('.//L2FIBMACDetailTable/L2FIBMACDetail'):
            try:
                mac_raw     = mac_entry.find('Naming/Address').text
                # will throw error in case not found
                # and jump to next entry
                mac_str     = mac_raw.replace('.', '').replace(':', '')
                mac_format  = unicode(':'.join([ mac_str[i:i+2] for i in range(12)[::2] ]))
                vlan        = int(self._find_txt(mac_entry, 'Naming/Name', '').replace('vlan', ''))
                interface   = unicode(self._find_txt(mac_entry, 'Segment/AC/InterfaceHandle', u''))

                mac_table.append(
                    {
                        'mac'       : mac_format,
                        'interface' : interface,
                        'vlan'      : vlan,
                        'active'    : True,
                        'static'    : False,
                        'moves'     : 0,
                        'last_move' : 0.0
                    }
                )

            except Exception:
                continue

        return mac_table

    def get_route_to(self, destination = '', protocol = ''):

        routes = {}

        if not isinstance(destination, str):
            raise TypeError('Please specify a valid destination!')

        if not isinstance(protocol, str) or protocol.lower() not in ['static', 'bgp', 'isis']:
            raise TypeError("Protocol not supported: {protocol}.".format(
                protocol = protocol
            ))

        protocol = protocol.lower()
        dest_split = destination.split('/')
        network = dest_split[0]
        prefix_tag = ''
        if len(dest_split) == 2:
            prefix_tag = '''
                <PrefixLength>
                    {prefix_length}
                </PrefixLength>
            '''.format(prefix_length = dest_split[1])

        route_info_rpc_command = '''
            <Get>
                <Operational>
                    <RIB>
                        <VRFTable>
                            <VRF>
                                <Naming>
                                    <VRFName>
                                        default
                                    </VRFName>
                                </Naming>
                                <AFTable>
                                    <AF>
                                        <Naming>
                                            <AFName>
                                                IPv4
                                            </AFName>
                                        </Naming>
                                        <SAFTable>
                                            <SAF>
                                                <Naming>
                                                    <SAFName>
                                                        Unicast
                                                    </SAFName>
                                                </Naming>
                                                <IP_RIBRouteTable>
                                                    <IP_RIBRoute>
                                                        <Naming>
                                                            <RouteTableName>
                                                                default
                                                            </RouteTableName>
                                                        </Naming>
                                                        <RouteTable>
                                                            <Route>
                                                                <Naming>
                                                                    <Address>
                                                                        {network}
                                                                    </Address>
                                                                    {prefix}
                                                                </Naming>
                                                            </Route>
                                                        </RouteTable>
                                                    </IP_RIBRoute>
                                                </IP_RIBRouteTable>
                                          </SAF>
                                        </SAFTable>
                                    </AF>
                                </AFTable>
                            </VRF>
                        </VRFTable>
                    </RIB>
                </Operational>
            </Get>
        '''.format(
            network = network,
            prefix  = prefix_tag
        )

        routes_tree = ET.fromstring(self.device.make_rpc_call(route_info_rpc_command))

        for route in routes_tree.iter('Route'):
            route_details = dict()
            try:
                address  = route.find('Prefix').text
                length   = route.find('PrefixLength').text
                distance = int(route.find('Distance').text)
                protocol = unicode(route.find('ProtocolName').text.upper())
                priority = int(route.find('Priority').text)
                age      = int(route.find('RouteAge').text)
                destination = unicode('{prefix}/{length}'.format(
                    prefix = address,
                    length = length
                ))
                if destination not in routes.keys():
                    routes[destination] = list()
            except Exception:
                continue

            route_details = {
                'current_active'    : False,
                'last_active'       : False,
                'age'               : age,
                'next_hop'          : u'',
                'protocol'          : protocol,
                'outgoing_interface': u'',
                'preference'        : priority,
                'selected_next_hop' : False,
                'inactive_reason'   : u'',
                'routing_table'     : u'default',
                'protocol_attributes': {}
            }

            # from BGP will try to get some more information
            if protocol.lower() == 'bgp':
                # looks like IOS-XR does not filter correctly
                # !IMPORTANT
                bgp_route_info_rpc_command = '''
                    <Get>
                        <Operational>
                            <BGP>
                                <Active>
                                    <DefaultVRF>
                                        <AFTable>
                                            <AF>
                                                <Naming>
                                                    <AFName>
                                                        IPv4Unicast
                                                    </AFName>
                                                </Naming>
                                                <PathTable>
                                                    <Path>
                                                        <Naming>
                                                            <Network>
                                                                <IPV4Address>
                                                                    {network}
                                                                </IPV4Address>
                                                                <IPV4PrefixLength>
                                                                    {prefix_len}
                                                                </IPV4PrefixLength>
                                                            </Network>
                                                        </Naming>
                                                    </Path>
                                                </PathTable>
                                            </AF>
                                        </AFTable>
                                    </DefaultVRF>
                                </Active>
                            </BGP>
                        </Operational>
                    </Get>
                '''.format(
                    network     = network,
                    prefix_len  = dest_split[-1]
                )
                bgp_route_tree = ET.fromstring(self.device.make_rpc_call(bgp_route_info_rpc_command))
                for bgp_path in bgp_route_tree.iter('Path'):
                    try:
                        best_path = eval(self._find_txt(bgp_path,'PathInformation/IsBestPath', 'false').title())
                        backup    = eval(self._find_txt(bgp_path,'PathInformation/IsPathBackup', 'false').title())
                        local_preference = int(
                            self._find_txt(bgp_path, 'AttributesAfterPolicyIn/CommonAttributes/LocalPreference', '0')
                        )
                        local_preference = int(
                            self._find_txt(bgp_path, 'AttributesAfterPolicyIn/CommonAttributes/LocalPreference', '0')
                        )
                        metric = int(
                            self._find_txt(bgp_path, 'AttributesAfterPolicyIn/CommonAttributes/Metric', '0')
                        )
                        remote_as       = int(
                           self._find_txt(bgp_path, 'AttributesAfterPolicyIn/CommonAttributes/NeighborAS', '0')
                        )
                        remote_address  = unicode(self._find_txt(bgp_path, 'PathInformation/NeighborAddress/IPV4Address') \
                            or self._find_txt(bgp_path, 'PathInformation/NeighborAddress/IPV6Address'))
                        as_path         = ' '.join(
                        [bgp_as.text for bgp_as in bgp_path.findall('AttributesAfterPolicyIn/CommonAttributes/NeighborAS/Entry')]
                        )
                        next_hop = unicode(self._find_txt(bgp_path, 'PathInformation/NextHop/IPV4Address') \
                            or self._find_txt(bgp_path, 'PathInformation/NextHop/IPV6Address') )
                    except Exception:
                        continue
                    single_route_details = route_details.copy()
                    single_route_details['current_active'] = best_path
                    single_route_details['next_hop'] = next_hop
                    single_route_details['protocol_attributes'] = {
                        'local_preference'  : local_preference,
                        'as_path'           : as_path,
                        'remote_as'         : remote_as,
                        'remote_address'    : remote_address
                    }
                    routes[destination].append(single_route_details)

            else:
                first_route = True
                for route_entry in route.findall('RoutePath/Entry'):
                    # get all possible entries
                    try:
                        next_hop  = unicode(route_entry.find('Address').text)
                    except Exception:
                        continue
                    single_route_details = route_details.copy()
                    single_route_details.update({
                        'current_active': first_route,
                        'next_hop'      : next_hop
                    })
                    routes[destination].append(single_route_details)
                    first_route = False

        return routes

    def get_snmp_information(self):

        snmp_information = dict()

        snmp_rpc_command = '<Get><Configuration><SNMP></SNMP></Configuration></Get>'

        snmp_result_tree = ET.fromstring(self.device.make_rpc_call(snmp_rpc_command))

        _PRIVILEGE_MODE_MAP_ = {
            'ReadOnly': u'ro',
            'ReadWrite': u'rw'
        }

        snmp_information = {
            'chassis_id': unicode(self._find_txt(snmp_result_tree, './/ChassisID')),
            'contact': unicode(self._find_txt(snmp_result_tree, './/Contact')),
            'location': unicode(self._find_txt(snmp_result_tree, './/Location')),
            'community': {}
        }

        for community in snmp_result_tree.iter('DefaultCommunity'):
            name = unicode(self._find_txt(community, 'Naming/CommunityName'))
            privilege = self._find_txt(community, 'Priviledge')
            acl = unicode(self._find_txt(community, 'AccessList'))
            snmp_information['community'][name] = {
                'mode': _PRIVILEGE_MODE_MAP_.get(privilege, u''),
                'acl' : acl
            }

        return snmp_information


    def get_probes_config(self):

        sla_config = dict()

        _PROBE_TYPE_XML_TAG_MAP_ = {
            'ICMPEcho': u'icmp-ping',
            'UDPEcho': u'udp-ping',
            'ICMPJitter': u'icmp-ping-timestamp',
            'UDPJitter': u'udp-ping-timestamp'
        }

        sla_config_rpc_command = '<Get><Configuration><IPSLA></IPSLA></Configuration></Get>'

        sla_config_result_tree = ET.fromstring(self.device.make_rpc_call(sla_config_rpc_command))

        for probe in sla_config_result_tree.findall('.//Definition'):
            probe_name = unicode(self._find_txt(probe, 'Naming/OperationID'))
            operation_type = probe.find('OperationType').getchildren()[0].tag
            probe_type = _PROBE_TYPE_XML_TAG_MAP_.get(operation_type, u'')
            operation = probe.find('OperationType').find(operation_type)
            test_name =  unicode(self._find_txt(operation, 'Tag'))
            source = unicode(self._find_txt(operation, 'SourceAddress'))
            target = unicode(self._find_txt(operation, 'DestAddress'))
            test_interval = int(self._find_txt(operation, 'Frequency', '0'))  # defined in seconds
            probe_count = int(self._find_txt(operation, 'History/Buckets', '0'))
            if probe_name not in sla_config.keys():
                sla_config[probe_name] = dict()
            if test_name not in sla_config[probe_name]:
                sla_config[probe_name][test_name] = dict()
            sla_config[probe_name][test_name] = {
                'probe_type': probe_type,
                'source': source,
                'target': target,
                'probe_count': probe_count,
                'test_interval': test_interval
            }

        return sla_config


    def get_probes_results(self):

        sla_results = dict()

        _PROBE_TYPE_XML_TAG_MAP_ = {
            'ICMPEcho': u'icmp-ping',
            'UDPEcho': u'udp-ping',
            'ICMPJitter': u'icmp-ping-timestamp',
            'UDPJitter': u'udp-ping-timestamp'
        }

        sla_results_rpc_command = '<Get><Operational><IPSLA></IPSLA></Operational></Get>'

        sla_results_tree = ET.fromstring(self.device.make_rpc_call(sla_results_rpc_command))

        probes_config = self.get_probes_config()  # need to retrieve also the configuration
        # source and tag/test_name not provided

        for probe in sla_results_tree.findall('.//Operation'):
            probe_name = unicode(self._find_txt(probe, 'Naming/OperationID'))
            test_name = probes_config.get(probe_name).keys()[0]
            target = unicode(self._find_txt(probe, 'History/Target/LifeTable/Life/BucketTable/Bucket[0]/TargetAddress/IPv4AddressTarget'))
            source = probes_config.get(probe_name).get(test_name, {}).get('source', '')
            probe_type = _PROBE_TYPE_XML_TAG_MAP_.get(self._find_txt(probe, 'Statistics/Latest/Target/SpecificStats/op_type'))
            test_interval = int(self._find_txt(probe, 'Common/OperationalState/Frequency')) * 1e-3  # here f is defined in miliseconds
            probe_count = probes_config.get(probe_name).get(test_name, {}).get('probe_count', 0)
            # rtt = float(self._find_txt(probe, 'Statistics/Aggregated/HourTable/Hour/Distributed/Target/DistributionIntervalTable/DistributionInterval/CommonStats/ResponseTime'))
            response_times = probe.findall('History/Target/LifeTable/Life[last()]/BucketTable/Bucket/ResponseTime')
            response_times = [int(self._find_txt(response_time, '.', '0')) for response_time in response_times]
            rtt = 0.0
            if len(response_times):
                rtt = sum(response_times, 0.0)/len(response_times)
            return_codes = probe.findall('History/Target/LifeTable/Life[last()]/BucketTable/Bucket/ReturnCode')
            return_codes = [self._find_txt(return_code, '.') for return_code in return_codes]
            last_test_loss = 0.0
            if len(return_codes):
                last_test_loss = int(100*(1-return_codes.count('ipslaRetCodeOK')/float(len(return_codes))))
            rms = float(self._find_txt(probe, 'Statistics/Aggregated/HourTable/Hour/Distributed/Target/DistributionIntervalTable/DistributionInterval/CommonStats/Sum2ResponseTime'))
            global_test_updates = float(self._find_txt(probe, 'Statistics/Aggregated/HourTable/Hour/Distributed/Target/DistributionIntervalTable/DistributionInterval/CommonStats/UpdateCount'))
            jitter = rtt-(rms/global_test_updates)**0.5
            # jitter = max(rtt - max(response_times), rtt - min(response_times))
            current_test_min_delay = 0.0  # no stats for undergoing test :(
            current_test_max_delay = 0.0
            current_test_avg_delay = 0.0
            last_test_min_delay = float(self._find_txt(probe, 'Statistics/Latest/Target/CommonStats/MinResponseTime'))
            last_test_max_delay = float(self._find_txt(probe, 'Statistics/Latest/Target/CommonStats/MaxResponseTime'))
            last_test_sum_delay = float(self._find_txt(probe, 'Statistics/Latest/Target/CommonStats/SumResponseTime'))
            last_test_updates = float(self._find_txt(probe, 'Statistics/Latest/Target/CommonStats/UpdateCount'))
            last_test_avg_delay = 0.0
            if last_test_updates:
                last_test_avg_delay = last_test_sum_delay/last_test_updates
            global_test_min_delay = float(self._find_txt(probe, 'Statistics/Aggregated/HourTable/Hour/Distributed/Target/DistributionIntervalTable/DistributionInterval/CommonStats/MinResponseTime'))
            global_test_max_delay = float(self._find_txt(probe, 'Statistics/Aggregated/HourTable/Hour/Distributed/Target/DistributionIntervalTable/DistributionInterval/CommonStats/MaxResponseTime'))
            global_test_sum_delay = float(self._find_txt(probe, 'Statistics/Aggregated/HourTable/Hour/Distributed/Target/DistributionIntervalTable/DistributionInterval/CommonStats/SumResponseTime'))
            global_test_avg_delay = 0.0
            if global_test_updates:
                global_test_avg_delay = global_test_sum_delay/global_test_updates
            if probe_name not in sla_results.keys():
                sla_results[probe_name] = dict()
            sla_results[probe_name][test_name] = {
                'target': target,
                'source': source,
                'probe_type': probe_type,
                'probe_count': probe_count,
                'rtt': rtt,
                'round_trip_jitter': jitter,
                'last_test_loss': last_test_loss,
                'current_test_min_delay': current_test_min_delay,
                'current_test_max_delay': current_test_max_delay,
                'current_test_avg_delay': current_test_avg_delay,
                'last_test_min_delay': last_test_min_delay,
                'last_test_max_delay': last_test_max_delay,
                'last_test_avg_delay': last_test_avg_delay,
                'global_test_min_delay': global_test_min_delay,
                'global_test_max_delay': global_test_max_delay,
                'global_test_avg_delay': global_test_avg_delay
            }

        return sla_results


<<<<<<< HEAD
    def traceroute(self, destination, source='', ttl=0, timeout=0):

        traceroute_result = dict()

        ipv = 4
        try:
            ipv = IPAddress(destination).version
        except AddrFormatError:
            return {'error': 'Wrong destination IP Address!'}

        source_tag = ''
        ttl_tag = ''
        timeout_tag = ''
        if source:
            source_tag = '<Source>{source}</Source>'.format(source = source)
        if ttl:
            ttl_tag = '<MaxTTL>{maxttl}</MaxTTL>'.format(maxttl = ttl)
        if timeout:
            timout_tag = '<Timeout>{timeout}</Timeout>'.format(timeout = timeout)

        traceroute_rpc_command = '''
            <Set>
                <Action>
                    <TraceRoute>
                        <IPV{version}>
                            <Destination>
                                {destination}
                            </Destination>
                            {source_tag}
                            {ttl_tag}
                            {timeout_tag}
                        </IPV{version}>
                    </TraceRoute>
                </Action>
            </Set>
        '''.format(
            version=ipv,
            destination=destination,
            source_tag=source_tag,
            ttl_tag=ttl_tag,
            timeout_tag=timeout_tag
        )

        xml_tree_txt = self.device.make_rpc_call(traceroute_rpc_command)
        traceroute_tree = ET.fromstring(xml_tree_txt)

        results_tree = traceroute_tree.find('.//Results')
        results_error = self._find_txt(results_tree, 'Error')

        if results_error:
            return {'error': results_error}

        if results_tree is None or not len(results_tree):
            return {'error': 'Device returned empty results.'}

        traceroute_result['success'] = {}

        last_hop_index = 1
        last_probe_index = 1
        last_probe_ip_address = '*'
        last_probe_host_name = ''
        last_probe_rtt = 0.0
        last_hop_dict = {'probes': {}}

        for thanks_cisco in results_tree.getchildren():
            tag_name = thanks_cisco.tag
            tag_value = thanks_cisco.text
            if tag_name == 'HopIndex':
                new_hop_index = int(self._find_txt(thanks_cisco, '.', '-1'))
                if last_hop_index and last_hop_index != new_hop_index:
                    traceroute_result['success'][last_hop_index] = copy.deepcopy(last_hop_dict)
                    last_hop_dict = {'probes': {}}
                    last_probe_ip_address = '*'
                    last_probe_host_name = ''
                last_hop_index = new_hop_index
                continue
            tag_value = unicode(self._find_txt(thanks_cisco, '.', ''))
            if tag_name == 'ProbeIndex':
                last_probe_index = self._convert(int, tag_value, 0) + 1
                if last_probe_index not in last_hop_dict.get('probes').keys():
                    last_hop_dict['probes'][last_probe_index] = {}
                if not last_probe_host_name:
                    last_probe_host_name = last_probe_ip_address
                last_hop_dict['probes'][last_probe_index] = {
                    'ip_address': last_probe_ip_address,
                    'host_name': last_probe_host_name
                }
                continue
            if tag_name == 'HopAddress':
                last_probe_ip_address = tag_value
                continue
            if tag_name == 'HopHostName':
                last_probe_host_name = tag_value
                continue
            if tag_name == 'DeltaTime':
                last_hop_dict['probes'][last_probe_index]['rtt'] = self._convert(float, tag_value, 0.0)
                continue

        if last_hop_index:
            traceroute_result['success'][last_hop_index] = last_hop_dict

        return traceroute_result
=======
    def get_users(self):

        users = dict()

        _CISCO_GROUP_TO_CISCO_PRIVILEGE_MAP = {
            'root-system': 15,
            'operator': 5,
            'sysadmin': 1,
            'serviceadmin': 1,
            'root-lr': 15
        }

        _DEFAULT_USER_DETAILS = {
            'level': 0,
            'password': '',
            'sshkeys': []
        }

        users_xml_req = '<Get><Configuration><AAA></AAA></Configuration></Get>'

        users_xml_reply = ET.fromstring(self.device.make_rpc_call(users_xml_req))

        for user_entry in users_xml_reply.findall('.//Username'):
            username = unicode(self._find_txt(user_entry, 'Naming/Name'))
            group = self._find_txt(user_entry, 'UsergroupsUnderUsername/UsergroupUnderUsername/Naming/Name', '')
            level = _CISCO_GROUP_TO_CISCO_PRIVILEGE_MAP.get(group, 0)
            password = self._find_txt(user_entry, 'Password/Password')
            user_details = _DEFAULT_USER_DETAILS.copy()
            user_details.update({
                'level': level,
                'password': password
            })
            users[username] = user_details

        return users
>>>>>>> 68b15929
<|MERGE_RESOLUTION|>--- conflicted
+++ resolved
@@ -1480,8 +1480,6 @@
 
         return sla_results
 
-
-<<<<<<< HEAD
     def traceroute(self, destination, source='', ttl=0, timeout=0):
 
         traceroute_result = dict()
@@ -1584,7 +1582,7 @@
             traceroute_result['success'][last_hop_index] = last_hop_dict
 
         return traceroute_result
-=======
+
     def get_users(self):
 
         users = dict()
@@ -1619,5 +1617,4 @@
             })
             users[username] = user_details
 
-        return users
->>>>>>> 68b15929
+        return users