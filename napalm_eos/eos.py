--- conflicted
+++ resolved
@@ -75,10 +75,6 @@
                 port=self.port,
                 timeout=self.timeout
             )
-<<<<<<< HEAD
-=======
-
->>>>>>> cc0afe30
             if self.device is None:
                 self.device = pyeapi.client.Node(connection)
             # does not raise an Exception if unusable
@@ -1218,14 +1214,6 @@
 
         return traceroute_result
 
-    def get_config(self):
-        """get_config implementation for EOS."""
-        result = self.run_commands['show startup-config',
-                                   'show running-config']
-        return {
-            'config_text': self.run_commands['show running-config']
-        }
-
     def get_bgp_neighbors_detail(self, neighbor_address=''):
         """Function to return detailed BGP information.
 
