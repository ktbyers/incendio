# Copyright 2015 Spotify AB. All rights reserved.
#
# The contents of this file are licensed under the Apache License, Version 2.0
# (the "License"); you may not use this file except in compliance with the
# License. You may obtain a copy of the License at
#
# http://www.apache.org/licenses/LICENSE-2.0
#
# Unless required by applicable law or agreed to in writing, software
# distributed under the License is distributed on an "AS IS" BASIS, WITHOUT
# WARRANTIES OR CONDITIONS OF ANY KIND, either express or implied. See the
# License for the specific language governing permissions and limitations under
# the License.

"""
Napalm driver for Arista EOS.

Read napalm.readthedocs.org for more information.
"""

# std libs
import re
import time
from datetime import datetime
from netaddr import IPAddress
from netaddr import IPNetwork
from collections import defaultdict
from netaddr.core import AddrFormatError

# third party libs
import pyeapi
from pyeapi.eapilib import ConnectionError

# NAPALM base
import napalm_base.helpers
from napalm_base.base import NetworkDriver
from napalm_base.utils import string_parsers
from napalm_base.exceptions import ConnectionException, MergeConfigException, ReplaceConfigException,\
                                   SessionLockedException, CommandErrorException

# local modules
# here add local imports
# e.g. import napalm_eos.helpers etc.


class EOSDriver(NetworkDriver):
    """Napalm driver for Arista EOS."""

    SUPPORTED_OC_MODELS = []

    def __init__(self, hostname, username, password, timeout=60, optional_args=None):
        """Constructor."""
        self.device = None
        self.hostname = hostname
        self.username = username
        self.password = password
        self.timeout = timeout
        self.config_session = None

        if optional_args is None:
            optional_args = {}
        self.port = optional_args.get('port', 443)

    def open(self):
        """Implemantation of NAPALM method open."""
        try:
            connection = pyeapi.client.connect(
                transport='https',
                host=self.hostname,
                username=self.username,
                password=self.password,
                port=self.port,
                timeout=self.timeout
            )
            self.device = pyeapi.client.Node(connection)
            # does not raise an Exception if unusable

            # let's try to run a very simple command
            self.device.run_commands(['show clock'], encoding='text')
        except ConnectionError as ce:
            # and this is raised either if device not avaiable
            # either if HTTP(S) agent is not enabled
            # show management api http-commands
            raise ConnectionException(ce.message)

    def close(self):
        """Implemantation of NAPALM method close."""
        self.discard_config()

    def _load_config(self, filename=None, config=None, replace=True):
        if self.config_session is not None:
            raise SessionLockedException('Session is already in use by napalm')
        else:
            self.config_session = 'napalm_{}'.format(datetime.now().microsecond)

        commands = list()
        commands.append('configure session {}'.format(self.config_session))

        if replace:
            commands.append('rollback clean-config')

        if filename is not None:
            with open(filename, 'r') as f:
                lines = f.readlines()
        else:
            if isinstance(config, list):
                lines = config
            else:
                lines = config.splitlines()

        for line in lines:
            line = line.strip()
            if line == '':
                continue
            if line.startswith('!'):
                continue
            commands.append(line)

        try:
            self.device.run_commands(commands)
        except pyeapi.eapilib.CommandError as e:
            self.discard_config()

            if replace:
                raise ReplaceConfigException(e.message)
            else:
                raise MergeConfigException(e.message)

    def load_replace_candidate(self, filename=None, config=None):
        """Implemantation of NAPALM method load_replace_candidate."""
        self._load_config(filename, config, True)

    def load_merge_candidate(self, filename=None, config=None):
        """Implemantation of NAPALM method load_merge_candidate."""
        self._load_config(filename, config, False)

    def compare_config(self):
        """Implemantation of NAPALM method compare_config."""
        if self.config_session is None:
            return ''
        else:
            commands = ['show session-config named %s diffs' % self.config_session]
            result = self.device.run_commands(commands, encoding='text')[0]['output']

            result = '\n'.join(result.splitlines()[2:])

            return result.strip()

    def commit_config(self):
        """Implemantation of NAPALM method commit_config."""
        commands = list()
        commands.append('copy startup-config flash:rollback-0')
        commands.append('configure session {}'.format(self.config_session))
        commands.append('commit')
        commands.append('write memory')

        self.device.run_commands(commands)
        self.config_session = None

    def discard_config(self):
        """Implemantation of NAPALM method discard_config."""
        if self.config_session is not None:
            commands = list()
            commands.append('configure session {}'.format(self.config_session))
            commands.append('abort')
            self.device.run_commands(commands)
            self.config_session = None

    def rollback(self):
        """Implemantation of NAPALM method rollback."""
        commands = list()
        commands.append('configure replace flash:rollback-0')
        commands.append('write memory')
        self.device.run_commands(commands)

    def get_facts(self):
        """Implemantation of NAPALM method get_facts."""
        commands = list()
        commands.append('show version')
        commands.append('show hostname')
        commands.append('show interfaces')

        result = self.device.run_commands(commands)

        version = result[0]
        hostname = result[1]
        interfaces_dict = result[2]['interfaces']

        uptime = time.time() - version['bootupTimestamp']

        interfaces = [i for i in interfaces_dict.keys() if '.' not in i]
        interfaces = string_parsers.sorted_nicely(interfaces)

        return {
            'hostname': hostname['hostname'],
            'fqdn': hostname['fqdn'],
            'vendor': u'Arista',
            'model': version['modelName'],
            'serial_number': version['serialNumber'],
            'os_version': version['internalVersion'],
            'uptime': int(uptime),
            'interface_list': interfaces,
        }

    def get_interfaces(self):
        commands = list()
        commands.append('show interfaces')
        output = self.device.run_commands(commands)[0]

        interfaces = dict()

        for interface, values in output['interfaces'].iteritems():
            interfaces[interface] = dict()

            if values['lineProtocolStatus'] == 'up':
                interfaces[interface]['is_up'] = True
                interfaces[interface]['is_enabled'] = True
            else:
                interfaces[interface]['is_up'] = False
                if values['interfaceStatus'] == 'disabled':
                    interfaces[interface]['is_enabled'] = False
                else:
                    interfaces[interface]['is_enabled'] = True

            interfaces[interface]['description'] = values['description']

            interfaces[interface]['last_flapped'] = values.pop('lastStatusChangeTimestamp', None)

            interfaces[interface]['speed'] = int(values['bandwidth'] * 1e-6)
            interfaces[interface]['mac_address'] = values.pop('physicalAddress', u'')

        return interfaces

    def get_lldp_neighbors(self):
        commands = list()
        commands.append('show lldp neighbors')
        output = self.device.run_commands(commands)[0]['lldpNeighbors']

        lldp = dict()

        for n in output:
            if n['port'] not in lldp.keys():
                lldp[n['port']] = list()

            lldp[n['port']].append(
                {
                    'hostname': n['neighborDevice'],
                    'port': n['neighborPort'],
                }
            )

        return lldp

    def get_interfaces_counters(self):
        commands = list()

        commands.append('show interfaces counters')
        commands.append('show interfaces counters errors')

        output = self.device.run_commands(commands)

        interface_counters = dict()

        for interface, counters in output[0]['interfaces'].iteritems():
            interface_counters[interface] = dict()

            interface_counters[interface]['tx_octets'] = counters['outOctets']
            interface_counters[interface]['rx_octets'] = counters['inOctets']
            interface_counters[interface]['tx_unicast_packets'] = counters['outUcastPkts']
            interface_counters[interface]['rx_unicast_packets'] = counters['inUcastPkts']
            interface_counters[interface]['tx_multicast_packets'] = counters['outMulticastPkts']
            interface_counters[interface]['rx_multicast_packets'] = counters['inMulticastPkts']
            interface_counters[interface]['tx_broadcast_packets'] = counters['outBroadcastPkts']
            interface_counters[interface]['rx_broadcast_packets'] = counters['inBroadcastPkts']
            interface_counters[interface]['tx_discards'] = counters['outDiscards']
            interface_counters[interface]['rx_discards'] = counters['inDiscards']

            # Errors come from a different command
            errors = output[1]['interfaceErrorCounters'][interface]
            interface_counters[interface]['tx_errors'] = errors['outErrors']
            interface_counters[interface]['rx_errors'] = errors['inErrors']

        return interface_counters

    @staticmethod
    def _parse_neigbor_info(line):
        m = re.match('BGP neighbor is (?P<neighbor>.*?), remote AS (?P<as>.*?), .*', line)
        return m.group('neighbor'), m.group('as')

    @staticmethod
    def _parse_rid_info(line):
        m = re.match('.*BGP version 4, remote router ID (?P<rid>.*?), VRF (?P<vrf>.*?)$', line)
        return m.group('rid'), m.group('vrf')

    @staticmethod
    def _parse_desc(line):
        m = re.match('\s+Description: (?P<description>.*?)', line)
        if m:
            return m.group('description')
        else:
            return None

    @staticmethod
    def _parse_local_info(line):
        m = re.match('Local AS is (?P<as>.*?),.*', line)
        return m.group('as')

    @staticmethod
    def _parse_prefix_info(line):
        m = re.match('(\s*?)(?P<af>IPv[46]) Unicast:\s*(?P<sent>\d+)\s*(?P<received>\d+)', line)
        return m.group('sent'), m.group('received')

    def get_bgp_neighbors(self):
        NEIGHBOR_FILTER = 'bgp neighbors vrf all | include remote AS | remote router ID |^\s*IPv[46] Unicast:.*[0-9]+|^Local AS|Desc'
        output_summary_cmds = self.device.run_commands(
            ['show ipv6 bgp summary vrf all', 'show ip bgp summary vrf all'],
            encoding='json')
        output_neighbor_cmds = self.device.run_commands(
            ['show ip ' + NEIGHBOR_FILTER, 'show ipv6 ' + NEIGHBOR_FILTER],
            encoding='text')

        bgp_counters = defaultdict(lambda: dict(peers=dict()))
        for summary in output_summary_cmds:
            """
            Json output looks as follows
            "vrfs": {
                "default": {
                    "routerId": 1,
                    "asn": 1,
                    "peers": {
                        "1.1.1.1": {
                            "msgSent": 1,
                            "inMsgQueue": 0,
                            "prefixReceived": 3926,
                            "upDownTime": 1449501378.418644,
                            "version": 4,
                            "msgReceived": 59616,
                            "prefixAccepted": 3926,
                            "peerState": "Established",
                            "outMsgQueue": 0,
                            "underMaintenance": false,
                            "asn": 1
                        }
                    }
                }
            }
            """
            for vrf, vrf_data in summary['vrfs'].iteritems():
                bgp_counters[vrf]['router_id'] = vrf_data['routerId']
                for peer, peer_data in vrf_data['peers'].iteritems():
                    peer_info = {
                        'is_up': peer_data['peerState'] == 'Established',
                        'is_enabled': peer_data['peerState'] == 'Established' or peer_data['peerState'] == 'Active',
                        'uptime': int(peer_data['upDownTime'])
                    }
                    bgp_counters[vrf]['peers'][peer] = peer_info
        lines = []
        [lines.extend(x['output'].splitlines()) for x in output_neighbor_cmds]
        for line in lines:
            """
            Raw output from the command looks like the following:

              BGP neighbor is 1.1.1.1, remote AS 1, external link
                Description: Very info such descriptive
                BGP version 4, remote router ID 1.1.1.1, VRF my_vrf
                 IPv4 Unicast:         683        78
                 IPv6 Unicast:           0         0
              Local AS is 2, local router ID 2.2.2.2
            """
            if line is '':
                continue
            neighbor, r_as = self._parse_neigbor_info(lines.pop(0))
            # this line can be either description or rid info
            next_line = lines.pop(0)
            desc = self._parse_desc(next_line)
            if desc is None:
                rid, vrf = self._parse_rid_info(next_line)
                desc = ''
            else:
                rid, vrf = self._parse_rid_info(lines.pop(0))

            v4_sent, v4_recv = self._parse_prefix_info(lines.pop(0))
            v6_sent, v6_recv = self._parse_prefix_info(lines.pop(0))
            local_as = self._parse_local_info(lines.pop(0))
            data = {
                'remote_as': int(r_as),
                'remote_id': unicode(rid),
                'local_as': int(local_as),
                'description': unicode(desc),
                'address_family': {
                    'ipv4': {
                        'sent_prefixes': int(v4_sent),
                        'received_prefixes': int(v4_recv),
                        'accepted_prefixes': -1
                    },
                    'ipv6': {
                        'sent_prefixes': int(v6_sent),
                        'received_prefixes': int(v6_recv),
                        'accepted_prefixes': -1
                    }
                }
            }
            bgp_counters[vrf]['peers'][neighbor].update(data)

        if 'default' in bgp_counters.keys():
            bgp_counters['global'] = bgp_counters.pop('default')
        return bgp_counters

    def get_environment(self):
        """
        Returns a dictionary where:
            * fans is a dictionary of dictionaries where the key is the location and the values:
                * status (boolean) - True if it's ok, false if it's broken
            * temperature is a dictionary of dictionaries where the key is the location and the values:
                * temperature (int) - Temperature in celsius the sensor is reporting.
                * is_alert (boolean) - True if the temperature is above the alert threshold
                * is_critical (boolean) - True if the temperature is above the critical threshold
            * power is a dictionary of dictionaries where the key is the PSU id and the values:
                * status (boolean) - True if it's ok, false if it's broken
                * capacity (int) - Capacity in W that the power supply can support
                * output (int) - Watts drawn by the system
            * cpu is a dictionary of dictionaries where the key is the ID and the values
                * %usage
            * available_ram (int) - Total amount of RAM installed in the device
            * used_ram (int) - RAM that is still free in the device
        """
        command = list()
        command.append('show environment cooling')
        command.append('show environment temperature')
        command.append('show environment power')
        output = self.device.run_commands(command)

        environment_counters = dict()
        environment_counters['fans'] = dict()
        environment_counters['temperature'] = dict()
        environment_counters['power'] = dict()
        environment_counters['cpu'] = dict()
        environment_counters['available_ram'] = ''
        environment_counters['used_ram'] = ''

        fans_output = output[0]
        temp_output = output[1]
        power_output = output[2]
        cpu_output = self.device.run_commands(['show processes top once'], encoding='text')[0]['output']

        ''' Get fans counters '''
        for slot in fans_output['fanTraySlots']:
            environment_counters['fans'][slot['label']] = dict()
            environment_counters['fans'][slot['label']]['status'] = slot['status'] == 'ok'

        ''' Get temp counters '''
        for slot in temp_output:
            try:
                for sensorsgroup in temp_output[slot]:
                    for sensor in sensorsgroup['tempSensors']:
                        environment_counters['temperature'][sensor['name']] = {
                            'temperature': sensor['currentTemperature'],
                            'is_alert': sensor['currentTemperature'] > sensor['overheatThreshold'],
                            'is_critical': sensor['currentTemperature'] > sensor['criticalThreshold']
                        }
            except:
                pass

        ''' Get power counters '''
        for _, item in power_output.iteritems():
            for id, ps in item.iteritems():
                environment_counters['power'][id] = {
                    'status': ps['state'] == 'ok',
                    'capacity': ps['capacity'],
                    'output': ps['outputPower']
                }

        ''' Get CPU counters '''
        m = re.search('(\d+.\d+)\%', cpu_output.splitlines()[2])
        environment_counters['cpu'][0] = {
            '%usage': float(m.group(1))
        }
        m = re.search('(\d+)k\W+total\W+(\d+)k\W+used\W+(\d+)k\W+free', cpu_output.splitlines()[3])

        environment_counters['memory'] = {
            'available_ram': int(m.group(1)),
            'used_ram': int(m.group(2))
        }

        return environment_counters

    def get_lldp_neighbors_detail(self, interface = ''):

        lldp_neighbors_out = dict()

        filters = list()
        if interface:
            filters.append(interface)

        commands = list()
        commands.append(
            'show lldp neighbors {filters} detail'.format(
                filters = ' '.join(filters)
            )
        )

        lldp_neighbors_in = {}
        try:
            lldp_neighbors_in = self.device.run_commands(commands)[0].get('lldpNeighbors', {})
        except Exception:
            return {}

        for interface in lldp_neighbors_in:
            interface_neighbors = lldp_neighbors_in.get(interface).get('lldpNeighborInfo', {})
            if not interface_neighbors:
                # in case of empty infos
                continue
            for neighbor in interface_neighbors: # it is provided a list of neighbors per interface
                if interface not in lldp_neighbors_out.keys():
                    lldp_neighbors_out[interface] = list()
                capabilities = neighbor.get('systemCapabilities')
                lldp_neighbors_out[interface].append(
                    {
                        'parent_interface'              : interface, # no parent interfaces
                        'remote_port'                   : neighbor.get('neighborInterfaceInfo', {}).get('interfaceId', u''),
                        'remote_port_description'       : u'',
                        'remote_system_name'            : neighbor.get('systemName', u''),
                        'remote_system_description'     : neighbor.get('systemDescription', u''),
                        'remote_chassis_id'             : neighbor.get('chassisId', u''),
                        'remote_system_capab'           : unicode(', '.join(capabilities)),
                        'remote_system_enable_capab'   : unicode(', '.join([capability for capability in capabilities.keys() if capabilities[capability]]))
                    }
                )

        return lldp_neighbors_out

    def cli(self, commands = None):

        cli_output = dict()

        if type(commands) is not list:
            raise TypeError('Please enter a valid list of commands!')

        for command in commands:
            try:
                cli_output[unicode(command)] = self.device.run_commands([command], encoding='text')[0].get('output')
                # not quite fair to not exploit rum_commands
                # but at least can have better control to point to wrong command in case of failure
            except pyeapi.eapilib.CommandError:
                # for sure this command failed
                cli_output[unicode(command)] = 'Invalid command: "{cmd}"'.format(
                    cmd=command
                )
                raise CommandErrorException(str(cli_output))
            except Exception as e:
                # something bad happened
                cli_output[unicode(command)] = 'Unable to execute command "{cmd}": {err}'.format(
                    cmd=command,
                    err=e
                )
                raise CommandErrorException(str(cli_output))

        return cli_output

    def get_bgp_config(self, group='', neighbor=''):
        """Implemantation of NAPALM method get_bgp_config."""
        _GROUP_FIELD_MAP_ = {
            'type': 'type',
            'multipath': 'multipath',
            'apply-groups': 'apply_groups',
            'remove-private-as': 'remove_private_as',
            'ebgp-multihop': 'multihop_ttl',
            'remote-as': 'remote_as',
            'local-v4-addr': 'local_address',
            'local-v6-addr': 'local_address',
            'local-as': 'local_as',
            'description': 'description',
            'import-policy': 'import_policy',
            'export-policy': 'export_policy'
        }

        _PEER_FIELD_MAP_ = {
            'description': 'description',
            'remote-as': 'remote_as',
            'local-v4-addr': 'local_address',
            'local-v6-addr': 'local_address',
            'local-as': 'local_as',
            'next-hop-self': 'nhs',
            'route-reflector-client': 'route_reflector_client',
            'description': 'description',
            'import-policy': 'import_policy',
            'export-policy': 'export_policy',
            'passwd': 'authentication_key'
        }

        _PROPERTY_FIELD_MAP_ = _GROUP_FIELD_MAP_.copy()
        _PROPERTY_FIELD_MAP_.update(_PEER_FIELD_MAP_)

        _PROPERTY_TYPE_MAP_ = {
            # used to determine the default value
            # and cast the values
            'remote-as'             : int,
            'ebgp-multihop'         : int,
            'local-v4-addr'         : unicode,
            'local-v6-addr'         : unicode,
            'local-as'              : int,
            'remove-private-as'     : bool,
            'next-hop-self'         : bool,
            'description'           : unicode,
            'route-reflector-client': bool,
            'password'              : unicode,
            'route-map'             : unicode,
            'apply-groups'          : list,
            'type'                  : unicode,
            'import-policy'         : unicode,
            'export-policy'         : unicode,
            'multipath'             : bool
        }

        _DATATYPE_DEFAULT_ = {
            unicode     : u'',
            int         : 0,
            bool        : False,
            list        : []
        }

        def parse_options(options, default_value = False):

            if not options:
                return dict()

            config_property = options[0]
            field_name  = _PROPERTY_FIELD_MAP_.get(config_property)
            field_type  = _PROPERTY_TYPE_MAP_.get(config_property)
            field_value = _DATATYPE_DEFAULT_.get(field_type) # to get the default value

            if not field_type:
                # no type specified at all => return empty dictionary
                return dict()

            if not default_value:
                if len(options) > 1:
                    field_value = field_type(options[1])
                else:
                    if field_type is bool:
                        field_value = True
            if field_name is not None:
                return {field_name: field_value}
            elif config_property in ['route-map', 'password']:
                # do not respect the pattern neighbor [IP_ADDRESS] [PROPERTY] [VALUE]
                # or need special output (e.g.: maximum-routes)
                if config_property == 'password':
                    return {'authentication_key': unicode(options[2])}
                    # returns the MD5 password
                if config_property == 'route-map':
                    direction = None
                    if len(options) == 3:
                        direction = options[2]
                        field_value = field_type(options[1]) # the name of the policy
                    elif len(options) == 2:
                        direction = options[1]
                    if direction == 'in':
                        field_name = 'import_policy'
                    else:
                        field_name = 'export_policy'
                    return {field_name: field_value}

            return dict()

        bgp_config = dict()

        commands = list()
        commands.append('show running-config | section router bgp')
        bgp_conf = self.device.run_commands(commands, encoding='text')[0].get('output', '\n\n')
        bgp_conf_lines = bgp_conf.splitlines()[2:]

        bgp_neighbors = dict()

        if not group:
            neighbor = ''

        last_peer_group = ''
        local_as = 0
        for bgp_conf_line in bgp_conf_lines:
            raw_line = bgp_conf_line
            default_value = False
            bgp_conf_line = bgp_conf_line.strip()
            if bgp_conf_line.startswith('router bgp'):
                local_as = int(bgp_conf_line.replace('router bgp', '').strip())
                continue
            if not (bgp_conf_line.startswith('neighbor') or bgp_conf_line.startswith('no neighbor')):
                continue
            if bgp_conf_line.startswith('no'):
                default_value = True
            bgp_conf_line = bgp_conf_line.replace('no neighbor ', '').replace('neighbor ', '')
            bgp_conf_line_details = bgp_conf_line.split()
            group_or_neighbor = unicode(bgp_conf_line_details[0])
            options = bgp_conf_line_details[1:]
            try:
                # will try to parse the neighbor name
                # which sometimes is the IP Address of the neigbor
                # or the name of the BGP group
                IPAddress(group_or_neighbor)
                # if passes the test => it is an IP Address, thus a Neighbor!
                peer_address = group_or_neighbor

                if options[0] == 'peer-group':
                    last_peer_group = options[1]

                # if looking for a specific group
                if group and last_peer_group != group:
                    continue

                # or even more. a specific neighbor within a group
                if neighbor and peer_address != neighbor:
                    continue
                # skip all other except the target

                # in the config, neighbor details are lister after
                # the group is specified for the neighbor:
                #
                # neighbor 192.168.172.36 peer-group 4-public-anycast-peers
                # neighbor 192.168.172.36 remote-as 12392
                # neighbor 192.168.172.36 maximum-routes 200
                #
                # because the lines are parsed sequentially
                # can use the last group detected
                # that way we avoid one more loop to match the neighbors with the group they belong to
                # directly will apend the neighbor in the neighbor list of the group at the end
                if last_peer_group not in bgp_neighbors.keys():
                    bgp_neighbors[last_peer_group] = dict()
                if peer_address not in bgp_neighbors[last_peer_group]:
                    bgp_neighbors[last_peer_group][peer_address] = dict()
                    bgp_neighbors[last_peer_group][peer_address].update({
                        key:_DATATYPE_DEFAULT_.get(_PROPERTY_TYPE_MAP_.get(prop)) for prop, key in _PEER_FIELD_MAP_.iteritems()
                    }) # populating with default values
                    bgp_neighbors[last_peer_group][peer_address].update({
                        'prefix_limit': {},
                        'local_as'    : local_as,
                        'authentication_key': u''
                    }) # few more default values
                bgp_neighbors[last_peer_group][peer_address].update(
                    parse_options(options, default_value)
                )
            except AddrFormatError:
                # exception trying to parse group name
                # group_or_neighbor represents the name of the group
                group_name = group_or_neighbor
                if group and group_name != group:
                    continue
                if group_name not in bgp_config.keys():
                    bgp_config[group_name] = dict()
                    bgp_config[group_name].update({
                        key:_DATATYPE_DEFAULT_.get(_PROPERTY_TYPE_MAP_.get(prop)) for prop, key in _GROUP_FIELD_MAP_.iteritems()
                    })
                    bgp_config[group_name].update({
                        'prefix_limit'   : {},
                        'neighbors'      : {},
                        'local_as'       : local_as
                    }) # few more default values
                bgp_config[group_name].update(
                    parse_options(options, default_value)
                )
            except Exception:
                # for other kind of exception pass to next line
                continue

        for group, peers in bgp_neighbors.iteritems():
            if group not in bgp_config.keys():
                continue
            bgp_config[group]['neighbors'] = peers

        return bgp_config

    def get_arp_table(self):

        arp_table = list()

        commands = ['show arp']

        ipv4_neighbors = []
        try:
            ipv4_neighbors = self.device.run_commands(commands)[0].get('ipV4Neighbors', [])
        except pyeapi.eapilib.CommandError:
            return []

        for neighbor in ipv4_neighbors:
            interface   = unicode(neighbor.get('interface'))
            mac_raw     = neighbor.get('hwAddress')
            mac_all     = mac_raw.replace('.', '').replace(':', '')
            mac_format  = unicode(':'.join([mac_all[i:i+2] for i in range(12)[::2]]))
            ip          = unicode(neighbor.get('address'))
            age         = float(neighbor.get('age'))
            arp_table.append(
                {
                    'interface' : interface,
                    'mac'       : mac_format,
                    'ip'        : ip,
                    'age'       : age
                }
            )

        return arp_table


    def get_ntp_peers(self):

        commands = ['show running-config | section ntp']

        raw_ntp_config = self.device.run_commands(commands, encoding='text')[0].get('output', '')

        ntp_config = napalm_base.helpers.textfsm_extractor(self, 'ntp_peers', raw_ntp_config)

        return {unicode(ntp_peer.get('ntppeer')):{} for ntp_peer in ntp_config if ntp_peer.get('ntppeer', '')}


    def get_ntp_stats(self):

        ntp_stats = list()

        REGEX = (
            '^\s?(\+|\*|x|-)?([a-zA-Z0-9\.+-:]+)'
            '\s+([a-zA-Z0-9\.]+)\s+([0-9]{1,2})'
            '\s+(-|u)\s+([0-9h-]+)\s+([0-9]+)'
            '\s+([0-9]+)\s+([0-9\.]+)\s+([0-9\.-]+)'
            '\s+([0-9\.]+)\s?$'
        )

        commands = list()
        commands.append('show ntp associations')

        # output = self.device.run_commands(commands)
        # pyeapi.eapilib.CommandError: CLI command 2 of 2 'show ntp associations' failed: unconverted command
        # JSON output not yet implemented...

        ntp_assoc = self.device.run_commands(commands, encoding = 'text')[0].get('output', '\n\n')
        ntp_assoc_lines = ntp_assoc.splitlines()[2:]

        for ntp_assoc in ntp_assoc_lines:
            line_search = re.search(REGEX, ntp_assoc, re.I)
            if not line_search:
                continue # pattern not found
            line_groups = line_search.groups()
            try:
                ntp_stats.append({
                    'remote'        : unicode(line_groups[1]),
                    'synchronized'  : (line_groups[0] == '*'),
                    'referenceid'   : unicode(line_groups[2]),
                    'stratum'       : int(line_groups[3]),
                    'type'          : unicode(line_groups[4]),
                    'when'          : unicode(line_groups[5]),
                    'hostpoll'      : int(line_groups[6]),
                    'reachability'  : int(line_groups[7]),
                    'delay'         : float(line_groups[8]),
                    'offset'        : float(line_groups[9]),
                    'jitter'        : float(line_groups[10])
                })
            except Exception:
                continue # jump to next line

        return ntp_stats

    def get_interfaces_ip(self):

        interfaces_ip = dict()

        interfaces_ipv4_out = self.device.run_commands(['show ip interface'])[0]['interfaces']
        try:
            interfaces_ipv6_out = self.device.run_commands(['show ipv6 interface'])[0]['interfaces']
        except pyeapi.eapilib.CommandError as e:
            if 'No IPv6 configured interfaces' in e.message:
                interfaces_ipv6_out = {}
            else:
                raise

        for interface_name, interface_details in interfaces_ipv4_out.iteritems():
            ipv4_list = list()
            if interface_name not in interfaces_ip.keys():
                interfaces_ip[interface_name] = dict()

            if u'ipv4' not in interfaces_ip.get(interface_name):
                interfaces_ip[interface_name][u'ipv4'] = dict()
            if u'ipv6' not in interfaces_ip.get(interface_name):
                interfaces_ip[interface_name][u'ipv6'] = dict()

            iface_details = interface_details.get('interfaceAddress', {})
            if iface_details.get('primaryIp', {}).get('address') != '0.0.0.0':
                ipv4_list.append(
                    {
                        'address'   : iface_details.get('primaryIp', {}).get('address'),
                        'masklen'   : iface_details.get('primaryIp', {}).get('maskLen')
                    }
                )
            for secondary_ip in iface_details.get('secondaryIpsOrderedList', []):
                ipv4_list.append(
                    {
                        'address'   : secondary_ip.get('address'),
                        'masklen'   : secondary_ip.get('maskLen')
                    }
                )

            for ip in ipv4_list:
                if not ip.get('address'):
                    continue
                if ip.get('address') not in interfaces_ip.get(interface_name).get(u'ipv4'):
                    interfaces_ip[interface_name][u'ipv4'][ip.get('address')] = {
                        u'prefix_length': ip.get('masklen')
                    }

        for interface_name, interface_details in interfaces_ipv6_out.iteritems():
            ipv6_list = list()
            if interface_name not in interfaces_ip.keys():
                interfaces_ip[interface_name] = dict()

            if u'ipv4' not in interfaces_ip.get(interface_name):
                interfaces_ip[interface_name][u'ipv4'] = dict()
            if u'ipv6' not in interfaces_ip.get(interface_name):
                interfaces_ip[interface_name][u'ipv6'] = dict()

            ipv6_list.append(
                {
                    'address'   : interface_details.get('linkLocal', {}).get('address'),
                    'masklen'   : int(interface_details.get('linkLocal', {}).get('subnet', '::/0').split('/')[-1])
                    # when no link-local set, address will be None and maslken 0
                }
            )
            for address in interface_details.get('addresses'):
                ipv6_list.append(
                    {
                        'address'   : address.get('address'),
                        'masklen'   : int(address.get('subnet').split('/')[-1])
                    }
                )
            for ip in ipv6_list:
                if not ip.get('address'):
                    continue
                if ip.get('address') not in interfaces_ip.get(interface_name).get(u'ipv6'):
                    interfaces_ip[interface_name][u'ipv6'][ip.get('address')] = {
                        u'prefix_length': ip.get('masklen')
                    }

        return interfaces_ip

    def get_mac_address_table(self):

        mac_table = list()

        commands = ['show mac address-table']

        mac_entries = []
        try:
            mac_entries = self.device.run_commands(commands)[0].get('unicastTable', {}).get('tableEntries', [])
        except Exception:
            return {}

        for mac_entry in mac_entries:
            vlan        = mac_entry.get('vlanId')
            interface   = mac_entry.get('interface')
            mac_raw     = mac_entry.get('macAddress')
            mac_str     = mac_raw.replace('.', '').replace(':', '')
            mac_format  = ':'.join([ mac_str[i:i+2] for i in range(12)[::2] ])
            static      = (mac_entry.get('entryType') == 'static')
            last_move   = mac_entry.get('lastMove', 0.0)
            moves       = mac_entry.get('moves', 0)
            mac_table.append(
                {
                    'mac'       : mac_format,
                    'interface' : interface,
                    'vlan'      : vlan,
                    'active'    : True,
                    'static'    : static,
                    'moves'     : moves,
                    'last_move' : last_move
                }
            )

        return mac_table

    def get_route_to(self, destination = '', protocol = ''):

        routes = dict()

        try:
            ipv = ''
            if IPNetwork(destination).version == 6:
                ipv = 'v6'
        except AddrFormatError:
            return 'Please specify a valid destination!'

        command = 'show ip{ipv} route {destination} detail'.format(
            ipv         = ipv,
            destination = destination
        )

        command_output = self.device.run_commands([command])[0]
        if ipv == 'v6':
            routes_out = command_output.get('routes', {})
        else:
            # on a multi-VRF configured device need to go through a loop and get for each instance
            routes_out = command_output.get('vrfs', {}).get('default', {}).get('routes', {})

        for prefix, route_details in routes_out.iteritems():
            if prefix not in routes.keys():
                routes[prefix] = list()
            route_protocol    = route_details.get('routeType').upper()
            preference  = route_details.get('preference')

            route = {
                'current_active'    : False,
                'last_active'       : False,
                'age'               : 0,
                'next_hop'          : u'',
                'protocol'          : route_protocol,
                'outgoing_interface': u'',
                'preference'        : preference,
                'inactive_reason'   : u'',
                'routing_table'     : u'default',
                'selected_next_hop' : False,
                'protocol_attributes': {}
            }
            if protocol == 'bgp':
                metric      = route_details.get('metric')
                command = 'show ip{ipv} bgp {destination} detail'.format(
                    ipv         = ipv,
                    destination = prefix
                )
                default_vrf_details = self.device.run_commands([command])[0].get('vrfs', {}).get('default', {})
                local_as   = default_vrf_details.get('asn')
                bgp_routes = default_vrf_details.get('bgpRouteEntries', {}).get(prefix, {}).get('bgpRoutePaths', [])
                for bgp_route_details in bgp_routes:
                    bgp_route = route.copy()
                    as_path = bgp_route_details.get('asPathEntry', {}).get('asPath', u'')
                    remote_as = int(as_path.split()[-1])
                    remote_address = bgp_route_details.get('routeDetail', {}).get('peerEntry', {}).get('peerAddr', '')
                    local_preference = bgp_route_details.get('localPreference')
                    next_hop = bgp_route_details.get('nextHop')
                    active_route = bgp_route_details.get('routeType', {}).get('active', False)
                    last_active = active_route # should find smth better
                    communities = bgp_route_details.get('routeDetail', {}).get('communityList', [])
                    preference2 = bgp_route_details.get('weight')
                    selected_next_hop = active_route
                    bgp_route.update({
                        'current_active'    : active_route,
                        'last_active'       : last_active,
                        'next_hop'          : next_hop,
                        'selected_next_hop' : active_route,
                        'protocol_attributes': {
                            'metric'            : metric,
                            'as_path'           : as_path,
                            'local_preference'  : local_preference,
                            'local_as'          : local_as,
                            'remote_as'         : remote_as,
                            'remote_address'    : remote_address,
                            'preference2'       : preference2,
                            'communities'       : communities
                        }
                    })
                    routes[prefix].append(bgp_route)
            else:
                for next_hop in route_details.get('vias'):
                    route_next_hop = route.copy()
                    route_next_hop.update(
                        {
                            'next_hop'          : next_hop.get('nexthopAddr'),
                            'outgoing_interface': next_hop.get('interface')
                        }
                    )
                    routes[prefix].append(route_next_hop)

        return routes

    def get_snmp_information(self):

        snmp_information = dict()

        commands = list()
        commands.append('show running-config | section snmp-server')
        raw_snmp_config = self.device.run_commands(commands, encoding='text')[0].get('output', '')

        snmp_config = napalm_base.helpers.textfsm_extractor(self, 'snmp_config', raw_snmp_config)

        if not snmp_config:
            return snmp_information

        snmp_information = {
            'contact'   : unicode(snmp_config[0].get('contact', '')),
            'location'  : unicode(snmp_config[0].get('location', '')),
            'chassis_id': unicode(snmp_config[0].get('chassis_id', '')),
            'community' : {}
        }

        for snmp_entry in snmp_config:
            community_name = unicode(snmp_entry.get('community', ''))
            if not community_name:
                continue
            snmp_information['community'][community_name] = {
                'acl': unicode(snmp_entry.get('acl', '')),
                'mode': unicode(snmp_entry.get('mode', 'ro').lower())
            }

        return snmp_information

    def get_users(self):

        def _sshkey_type(sshkey):
            if sshkey.startswith('ssh-rsa'):
                return 'ssh_rsa', sshkey
            elif sshkey.startswith('ssh-dss'):
                return 'ssh_dsa', sshkey
            return 'ssh_rsa', ''

        users = dict()

        commands = ['show user-account']
        user_items = self.device.run_commands(commands)[0].get('users', {})

        for user, user_details in user_items.iteritems():
            user_details.pop('username', '')
            sshkey_value = user_details.pop('sshAuthorizedKey', '')
            sshkey_type, sshkey_value = _sshkey_type(sshkey_value)
            user_details.update({
                'level': user_details.pop('privLevel', 0),
                'password': user_details.pop('secret', ''),
                'sshkeys': [sshkey_value]
            })
            users[user] = user_details

        return users

    def traceroute(self, destination, source='', ttl=0, timeout=0):

        _HOP_ENTRY_PROBE = [
            '\s+',
            '(',  # beginning of host_name (ip_address) RTT group
            '(',  # beginning of host_name (ip_address) group only
            '([a-zA-Z0-9\.:-]*)',  # hostname
            '\s+',
            '\(?([a-fA-F0-9\.:][^\)]*)\)?'  # IP Address between brackets
            ')?',  # end of host_name (ip_address) group only
            # also hostname/ip are optional -- they can or cannot be specified
            # if not specified, means the current probe followed the same path as the previous
            '\s+',
            '(\d+\.\d+)\s+ms',  # RTT
            '|\*',  # OR *, when non responsive hop
            ')'  # end of host_name (ip_address) RTT group
        ]

        _HOP_ENTRY = [
            '\s?',  # space before hop index?
            '(\d+)',  # hop index
        ]

        traceroute_result = {}

        source_opt = ''
        ttl_opt = ''
        timeout_opt = ''

        # if not ttl:
        #     ttl = 20

        probes = 3
        # in case will be added one further param to adjust the number of probes/hop

        if source:
            source_opt = '-s {source}'.format(source=source)
        if ttl:
            ttl_opt = '-m {ttl}'.format(ttl=ttl)
        if timeout:
            timeout_opt = '-w {timeout}'.format(timeout=timeout)
        else:
            timeout = 5

        command = 'traceroute {destination} {source_opt} {ttl_opt} {timeout_opt}'.format(
            destination=destination,
            source_opt=source_opt,
            ttl_opt=ttl_opt,
            timeout_opt=timeout_opt
        )

        try:
            traceroute_raw_output = self.device.run_commands([command], encoding='text')[0].get('output')
        except CommandErrorException:
            return {'error': 'Cannot execute traceroute on the device: {}'.format(command)}

        hop_regex = ''.join(_HOP_ENTRY + _HOP_ENTRY_PROBE * probes)

        traceroute_result['success'] = {}
        for line in traceroute_raw_output.splitlines():
            hop_search = re.search(hop_regex, line)
            if not hop_search:
                continue
            hop_details = hop_search.groups()
            hop_index = int(hop_details[0])
            previous_probe_host_name = '*'
            previous_probe_ip_address = '*'
            traceroute_result['success'][hop_index] = {'probes':{}}
            for probe_index in range(probes):
                host_name = hop_details[3+probe_index*5]
                ip_address = hop_details[4+probe_index*5]
                rtt = hop_details[5+probe_index*5]
                if rtt:
                    rtt = float(rtt)
                else:
                    rtt = timeout * 1000.0
                if not host_name:
                    host_name = previous_probe_host_name
                if not ip_address:
                    ip_address = previous_probe_ip_address
                if hop_details[1+probe_index*5] == '*':
                    host_name = '*'
                    ip_address = '*'
                traceroute_result['success'][hop_index]['probes'][probe_index+1] = {
                    'host_name': unicode(host_name),
                    'ip_address': unicode(ip_address),
                    'rtt': rtt
                }
                previous_probe_host_name = host_name
                previous_probe_ip_address = ip_address

        return traceroute_result

    def get_bgp_neighbors_detail(self, neighbor_address=''):
        """Function to return detailed BGP information.

        Information returned by this function can be about a single peer or
        about all peers. This can be controlled using the following:

        :params neighbor_address: Retuns the statistics for a specific
                                  BGP neighbor or for all BGP neighbors.
        """

        def _parse_per_peer_bgp_detail(peer_output):
            """This function parses the raw data per peer and returns a
            json structure per peer.
            """

            int_fields = ['local_as', 'remote_as',
                          'local_port', 'remote_port', 'local_port',
                          'input_messages', 'output_messages', 'input_updates',
                          'output_updates', 'messages_queued_out', 'holdtime',
                          'configured_holdtime', 'keepalive',
                          'configured_keepalive', 'advertised_prefix_count',
                          'received_prefix_count']

            peer_details = []

            # Using preset template to extract peer info
            peer_info = (
                napalm_base.helpers.textfsm_extractor(
                    self, 'bgp_detail', peer_output))

            for item in peer_info:

                # Determining a few other fields in the final peer_info
                item['up'] = (
                    True if item['up'] == "up" else False)
                item['local_address_configured'] = (
                    True if item['local_address'] else False)
                item['multihop'] = (
                    False if item['multihop'] == 0 or
                    item['multihop'] == '' else True)

                # TODO: The below fields need to be retrieved
                # Currently defaulting their values to False or 0
                item['multipath'] = False
                item['remove_private_as'] = False
                item['suppress_4byte_as'] = False
                item['local_as_prepend'] = False
                item['flap_count'] = 0
                item['active_prefix_count'] = 0
                item['suppressed_prefix_count'] = 0

                # Converting certain fields into int
                for key in int_fields:
                    item[key] = napalm_base.helpers.convert(int, item[key], 0)

                # Conforming with the datatypes defined by the base class
                item['export_policy'] = (
                    napalm_base.helpers.convert(
                        unicode, item['export_policy']))
                item['last_event'] = (
                    napalm_base.helpers.convert(
                        unicode, item['last_event']))
                item['remote_address'] = (
                    napalm_base.helpers.convert(
                        unicode, item['remote_address']))
                item['previous_connection_state'] = (
                    napalm_base.helpers.convert(
                        unicode, item['previous_connection_state']))
                item['import_policy'] = (
                    napalm_base.helpers.convert(
                        unicode, item['import_policy']))
                item['connection_state'] = (
                    napalm_base.helpers.convert(
                        unicode, item['connection_state']))
                item['routing_table'] = (
                    napalm_base.helpers.convert(
                        unicode, item['routing_table']))
                item['router_id'] = (
                    napalm_base.helpers.convert(
                        unicode, item['router_id']))
                item['local_address'] = (
                    napalm_base.helpers.convert(
                        unicode, item['local_address']))

                peer_details.append(item)

            return peer_details

        def _append(bgp_dict, peer_info):

            remote_as = peer_info['remote_as']
            vrf_name = peer_info['routing_table']

            if vrf_name not in bgp_dict.keys():
                bgp_dict[vrf_name] = {}
            if remote_as not in bgp_dict[vrf_name].keys():
                bgp_dict[vrf_name][remote_as] = []

            bgp_dict[vrf_name][remote_as].append(peer_info)


        commands = []
        summary_commands = []
        if not neighbor_address:
            commands.append('show ip bgp neighbors vrf all')
            commands.append('show ipv6 bgp neighbors vrf all')
            summary_commands.append('show ip bgp summary vrf all')
            summary_commands.append('show ipv6 bgp summary vrf all')
        else:
            try:
                peer_ver = IPAddress(neighbor_address).version
            except Exception as e:
                raise e

            if peer_ver == 4:
                commands.append('show ip bgp neighbors %s vrf all' %
                                neighbor_address)
                summary_commands.append('show ip bgp summary vrf all')
            elif peer_ver == 6:
                commands.append('show ipv6 bgp neighbors %s vrf all' %
                                neighbor_address)
                summary_commands.append('show ipv6 bgp summary vrf all')

        raw_output = (
            self.device.run_commands(commands, encoding='text'))
        bgp_summary = (
            self.device.run_commands(summary_commands, encoding='json'))

        bgp_detail_info = {}

        v4_peer_info = []
        v6_peer_info = []

        if neighbor_address:
            peer_info = _parse_per_peer_bgp_detail(raw_output[0]['output'])

            if peer_ver == 4:
                v4_peer_info.append(peer_info[0])
            else:
                v6_peer_info.append(peer_info[0])

        else:
            # Using preset template to extract peer info
            v4_peer_info = _parse_per_peer_bgp_detail(raw_output[0]['output'])
            v6_peer_info = _parse_per_peer_bgp_detail(raw_output[1]['output'])

        for peer_info in v4_peer_info:

            peer_info['accepted_prefix_count'] = (
                bgp_summary[0]['vrfs']['default']['peers']
                           [peer_info['remote_address']]['prefixAccepted'])

            _append(bgp_detail_info, peer_info)

        for peer_info in v6_peer_info:

            peer_info['accepted_prefix_count'] = (
                bgp_summary[1]['vrfs']['default']['peers']
                           [peer_info['remote_address']]['prefixAccepted'])

            _append(bgp_detail_info, peer_info)

<<<<<<< HEAD
        int_fields = ['local_as', 'remote_as',
                      'local_port', 'remote_port', 'local_port',
                      'input_messages', 'output_messages', 'input_updates',
                      'output_updates', 'messages_queued_out', 'holdtime',
                      'configured_holdtime', 'keepalive',
                      'configured_keepalive', 'advertise_prefix_count',
                      'received_prefix_count']

        peer_details = []

        # Using preset template to extract peer info
        peer_info = (
            napalm_base.helpers.textfsm_extractor(
                self, 'bgp_detail', peer_output))

        for item in peer_info:

            # Determining a few other fields in the final peer_info
            item['up'] = (
                True if item['up'] == "up" else False)
            item['local_address_configured'] = (
                True if item['local_address'] else False)
            item['multihop'] = (
                False if item['multihop'] == 0 or
                item['multihop'] == '' else True)

            # TODO: The below fields need to be retrieved
            # Currently defaulting their values to False or 0
            item['multipath'] = False
            item['remove_private_as'] = False
            item['suppress_4byte_as'] = False
            item['local_as_prepend'] = False
            item['flap_count'] = 0
            item['active_prefix_count'] = 0
            item['suppressed_prefix_count'] = 0

            # Converting certain fields into int
            for key in int_fields:
                item[key] = napalm_base.helpers.convert(int, item[key], 0)

            # Conforming with the datatypes defined by the base class
            item['export_policy'] = (
                napalm_base.helpers.convert(
                    unicode, item['export_policy']))
            item['last_event'] = (
                napalm_base.helpers.convert(
                    unicode, item['last_event']))
            item['remote_address'] = (
                napalm_base.helpers.convert(
                    unicode, item['remote_address']))
            item['previous_connection_state'] = (
                napalm_base.helpers.convert(
                    unicode, item['previous_connection_state']))
            item['import_policy'] = (
                napalm_base.helpers.convert(
                    unicode, item['import_policy']))
            item['connection_state'] = (
                napalm_base.helpers.convert(
                    unicode, item['connection_state']))
            item['routing_table'] = (
                napalm_base.helpers.convert(
                    unicode, item['routing_table']))
            item['local_address'] = (
                napalm_base.helpers.convert(
                    unicode, item['local_address']))

            peer_details.append(item)

        return peer_details

    def get_optics(self):

        command = ['show interfaces transceiver']

        output = (
            self.device.run_commands(
                command, encoding='json')[0]['interfaces'])

        # Formatting data into return data structure
        optics_detail = []

        for port, port_values in output.iteritems():
            port_detail = {}
            port_detail[port] = {}

            # Defaulting physical channel and channel values to 0
            port_detail[port][0] = {}
            port_detail[port][0][0] = []

            # Defaulting avg, min, max values to 0.0 since device does not
            # return these values
            optic_states = {
                'index': 0,
                'state': {
                    'input_power': {
                        'instant': (port_values['rxPower']
                                    if 'rxPower' in port_values else 0.0),
                        'avg': 0.0,
                        'min': 0.0,
                        'max': 0.0
                    },
                    'output_power': {
                        'instant': (port_values['txPower']
                                    if 'txPower' in port_values else 0.0),
                        'avg': 0.0,
                        'min': 0.0,
                        'max': 0.0
                    },
                    'laser_bias_current': {
                        'instant': (port_values['txBias']
                                    if 'txBias' in port_values else 0.0),
                        'avg': 0.0,
                        'min': 0.0,
                        'max': 0.0
                    }
                }
            }

            port_detail[port][0][0].append(optic_states)
            optics_detail.append(port_detail)

        return optics_detail
=======
        return bgp_detail_info
>>>>>>> 73d5dc55
<|MERGE_RESOLUTION|>--- conflicted
+++ resolved
@@ -1315,7 +1315,6 @@
 
             bgp_dict[vrf_name][remote_as].append(peer_info)
 
-
         commands = []
         summary_commands = []
         if not neighbor_address:
@@ -1377,76 +1376,7 @@
 
             _append(bgp_detail_info, peer_info)
 
-<<<<<<< HEAD
-        int_fields = ['local_as', 'remote_as',
-                      'local_port', 'remote_port', 'local_port',
-                      'input_messages', 'output_messages', 'input_updates',
-                      'output_updates', 'messages_queued_out', 'holdtime',
-                      'configured_holdtime', 'keepalive',
-                      'configured_keepalive', 'advertise_prefix_count',
-                      'received_prefix_count']
-
-        peer_details = []
-
-        # Using preset template to extract peer info
-        peer_info = (
-            napalm_base.helpers.textfsm_extractor(
-                self, 'bgp_detail', peer_output))
-
-        for item in peer_info:
-
-            # Determining a few other fields in the final peer_info
-            item['up'] = (
-                True if item['up'] == "up" else False)
-            item['local_address_configured'] = (
-                True if item['local_address'] else False)
-            item['multihop'] = (
-                False if item['multihop'] == 0 or
-                item['multihop'] == '' else True)
-
-            # TODO: The below fields need to be retrieved
-            # Currently defaulting their values to False or 0
-            item['multipath'] = False
-            item['remove_private_as'] = False
-            item['suppress_4byte_as'] = False
-            item['local_as_prepend'] = False
-            item['flap_count'] = 0
-            item['active_prefix_count'] = 0
-            item['suppressed_prefix_count'] = 0
-
-            # Converting certain fields into int
-            for key in int_fields:
-                item[key] = napalm_base.helpers.convert(int, item[key], 0)
-
-            # Conforming with the datatypes defined by the base class
-            item['export_policy'] = (
-                napalm_base.helpers.convert(
-                    unicode, item['export_policy']))
-            item['last_event'] = (
-                napalm_base.helpers.convert(
-                    unicode, item['last_event']))
-            item['remote_address'] = (
-                napalm_base.helpers.convert(
-                    unicode, item['remote_address']))
-            item['previous_connection_state'] = (
-                napalm_base.helpers.convert(
-                    unicode, item['previous_connection_state']))
-            item['import_policy'] = (
-                napalm_base.helpers.convert(
-                    unicode, item['import_policy']))
-            item['connection_state'] = (
-                napalm_base.helpers.convert(
-                    unicode, item['connection_state']))
-            item['routing_table'] = (
-                napalm_base.helpers.convert(
-                    unicode, item['routing_table']))
-            item['local_address'] = (
-                napalm_base.helpers.convert(
-                    unicode, item['local_address']))
-
-            peer_details.append(item)
-
-        return peer_details
+        return bgp_detail_info
 
     def get_optics(self):
 
@@ -1499,7 +1429,4 @@
             port_detail[port][0][0].append(optic_states)
             optics_detail.append(port_detail)
 
-        return optics_detail
-=======
-        return bgp_detail_info
->>>>>>> 73d5dc55
+        return optics_detail